p {
  margin: 0px 8px 8px 8px;
}

/* the select widths are not used for some reason, even if we don't set the style in index.html */
select {
  width: 100px;
  margin: 2px 8px 8px 8px;
}

#selectSample {
<<<<<<< HEAD
  width: 310px;
=======
  width: 320px;
>>>>>>> 7565bb01
}

.bignum {
  width: 1em;
  text-align: center;
  font-size: 4em;
  color: white;
  background-color: black;
  padding: 0.3em;
  border-right: 0.3em solid white;
}

#error-tr {
  background-color: red;
  text-align: center;
}

#error-td {
  padding: 1em;
  color: white;
}

table {
    width: 100%;
}<|MERGE_RESOLUTION|>--- conflicted
+++ resolved
@@ -9,11 +9,7 @@
 }
 
 #selectSample {
-<<<<<<< HEAD
-  width: 310px;
-=======
   width: 320px;
->>>>>>> 7565bb01
 }
 
 .bignum {
