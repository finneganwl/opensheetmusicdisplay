--- conflicted
+++ resolved
@@ -13,17 +13,12 @@
             "M. Clementi - Sonatina Op.36 No.1 Pt.2": "MuzioClementi_SonatinaOpus36No1_Part2.xml",
             "M. Clementi - Sonatina Op.36 No.3 Pt.1": "MuzioClementi_SonatinaOpus36No3_Part1.xml",
             "M. Clementi - Sonatina Op.36 No.3 Pt.2": "MuzioClementi_SonatinaOpus36No3_Part2.xml",
-<<<<<<< HEAD
-            "Mozart - An Chloe": "an chloe - mozart.xml",
-            "Mozart - Das Veilchen": "das veilchen - mozart.xml",
-=======
             "J.S. Bach - Praeludium In C Dur BWV846 1": "JohannSebastianBach_PraeludiumInCDur_BWV846_1.xml",
             "J.S. Bach - Air": "JohannSebastianBach_Air.xml",
             "C. Gounod - Meditation": "CharlesGounod_Meditation.xml",
             "J. Haydn - Concertante Cello": "JosephHaydn_ConcertanteCello.xml",
             "Mozart - An Chloe": "Mozart_AnChloe.xml",
             "Mozart - Das Veilchen": "Mozart_DasVeilchen.xml",
->>>>>>> 1509a819
             "Mozart - Trio": "MozartTrio.mxl",
             "S. Joplin - Elite Syncopations": "ScottJoplin_EliteSyncopations.xml",
             "S. Joplin - The Entertainer": "ScottJoplin_The_Entertainer.xml",
