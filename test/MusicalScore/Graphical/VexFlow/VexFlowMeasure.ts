//import {MusicSheetCalculator} from "../../../../src/MusicalScore/Graphical/MusicSheetCalculator";
import {GraphicalMusicSheet} from "../../../../src/MusicalScore/Graphical/GraphicalMusicSheet";
import {IXmlElement} from "../../../../src/Common/FileIO/Xml";
import {MusicSheet} from "../../../../src/MusicalScore/MusicSheet";
import {MusicSheetReader} from "../../../../src/MusicalScore/ScoreIO/MusicSheetReader";
import {VexFlowMusicSheetCalculator} from "../../../../src/MusicalScore/Graphical/VexFlow/VexFlowMusicSheetCalculator";
<<<<<<< HEAD
import {SourceMeasure} from "../../../../src/MusicalScore/VoiceData/SourceMeasure";
import {StaffMeasure} from "../../../../src/MusicalScore/Graphical/StaffMeasure";
import {Instrument} from "../../../../src/MusicalScore/Instrument";
=======
import {TestUtils} from "../../../Util/TestUtils";
//import {SourceMeasure} from "../../../../src/MusicalScore/VoiceData/SourceMeasure";
//import {StaffMeasure} from "../../../../src/MusicalScore/Graphical/StaffMeasure";
>>>>>>> 78e94df6


describe("VexFlow Measure Test", () => {
    //it("Read title and composer", (done: MochaDone) => {
    //    chai.expect(sheet.TitleString).to.equal("Sonatina Op.36 No 1 Teil 1 Allegro");
    //    chai.expect(sheet.ComposerString).to.equal("Muzio Clementi");
    //    done();
    //});
    //
    //it("Measures", (done: MochaDone) => {
    //    chai.expect(sheet.SourceMeasures.length).to.equal(38);
    //    console.log("First Measure: ", sheet.SourceMeasures[0]);
    //    done();
    //});
    //
    //it("Instruments", (done: MochaDone) => {
    //    chai.expect(reader.CompleteNumberOfStaves).to.equal(2);
    //    chai.expect(sheet.Instruments.length).to.equal(2);
    //    chai.expect(sheet.InstrumentalGroups.length).to.equal(2);
    //    chai.expect(sheet.Instruments[0].Name).to.equal("Piano (right)");
    //    chai.expect(sheet.Instruments[1].Name).to.equal("Piano (left)");
    //    done();
    //});
    //
    //it("Notes", (done: MochaDone) => {
    //    // Staff Entries on first measure
    //
    //    // chai.expect(sheet.SourceMeasures[0].VerticalSourceStaffEntryContainers[0].StaffEntries.length).to.equal(4);
    //    done();
    //});


    it("prepareGraphicalMusicSheet", (done: MochaDone) => {
<<<<<<< HEAD
        let calc: VexFlowMusicSheetCalculator = new VexFlowMusicSheetCalculator();

=======
>>>>>>> 78e94df6
        let path: string = "test/data/MuzioClementi_SonatinaOpus36No1_Part1.xml";
        let score: IXmlElement = TestUtils.getScore(path);
        chai.expect(score).to.not.be.undefined;
        let calc: VexFlowMusicSheetCalculator = new VexFlowMusicSheetCalculator();
        let reader: MusicSheetReader = new MusicSheetReader();
        let sheet: MusicSheet = reader.createMusicSheet(score, path);
        let gms: GraphicalMusicSheet = new GraphicalMusicSheet(sheet, calc);
        console.log(gms);
        done();
    });

<<<<<<< HEAD
    it("Simple Measure", (done: MochaDone) => {
        let sheet: MusicSheet = new MusicSheet();
        let instrument: Instrument = new Instrument(0, "instr", sheet, undefined);
        instrument.createStaves(1);
        sheet.Instruments.push(instrument);
        let measure: SourceMeasure = new SourceMeasure(sheet.getCompleteNumberOfStaves());
        sheet.addMeasure(measure);
        let calc: MusicSheetCalculator = new VexFlowMusicSheetCalculator();
        let gms: GraphicalMusicSheet = new GraphicalMusicSheet(sheet, calc);
        chai.expect(gms.MeasureList.length).to.equal(1);
        chai.expect(gms.MeasureList[0].length).to.equal(1);
        let gm: StaffMeasure = gms.MeasureList[0][0];
        console.log(gm);
        done();
    });

    it("Empty Measure", (done: MochaDone) => {
        let sheet: MusicSheet = new MusicSheet();
        let measure: SourceMeasure = new SourceMeasure(1);
        sheet.addMeasure(measure);
        let calc: MusicSheetCalculator = new VexFlowMusicSheetCalculator();
        let gms: GraphicalMusicSheet = new GraphicalMusicSheet(sheet, calc);
        chai.expect(gms.MeasureList.length).to.equal(1);
        chai.expect(gms.MeasureList[0].length).to.equal(0);
        done();
    });
=======
    //it("Simple Measure", (done: MochaDone) => {
    //    let sheet: MusicSheet = new MusicSheet();
    //    let measure: SourceMeasure = new SourceMeasure(1);
    //    sheet.addMeasure(measure);
    //    let calc: MusicSheetCalculator = new VexFlowMusicSheetCalculator();
    //    let gms: GraphicalMusicSheet = new GraphicalMusicSheet(sheet, calc);
    //    chai.expect(gms.MeasureList.length).to.equal(1);
    //    chai.expect(gms.MeasureList[0].length).to.equal(1);
    //    let gm: StaffMeasure = gms.MeasureList[0][0];
    //    console.log(gm);
    //    done();
    //});
    //
    //it("Empty Measure", (done: MochaDone) => {
    //    let sheet: MusicSheet = new MusicSheet();
    //    let measure: SourceMeasure = new SourceMeasure(1);
    //    sheet.addMeasure(measure);
    //    let calc: MusicSheetCalculator = new VexFlowMusicSheetCalculator();
    //    let gms: GraphicalMusicSheet = new GraphicalMusicSheet(sheet, calc);
    //    chai.expect(gms.MeasureList.length).to.equal(1);
    //    chai.expect(gms.MeasureList[0].length).to.equal(0);
    //    done();
    //});
>>>>>>> 78e94df6
});<|MERGE_RESOLUTION|>--- conflicted
+++ resolved
@@ -4,15 +4,9 @@
 import {MusicSheet} from "../../../../src/MusicalScore/MusicSheet";
 import {MusicSheetReader} from "../../../../src/MusicalScore/ScoreIO/MusicSheetReader";
 import {VexFlowMusicSheetCalculator} from "../../../../src/MusicalScore/Graphical/VexFlow/VexFlowMusicSheetCalculator";
-<<<<<<< HEAD
-import {SourceMeasure} from "../../../../src/MusicalScore/VoiceData/SourceMeasure";
-import {StaffMeasure} from "../../../../src/MusicalScore/Graphical/StaffMeasure";
-import {Instrument} from "../../../../src/MusicalScore/Instrument";
-=======
 import {TestUtils} from "../../../Util/TestUtils";
 //import {SourceMeasure} from "../../../../src/MusicalScore/VoiceData/SourceMeasure";
 //import {StaffMeasure} from "../../../../src/MusicalScore/Graphical/StaffMeasure";
->>>>>>> 78e94df6
 
 
 describe("VexFlow Measure Test", () => {
@@ -46,11 +40,6 @@
 
 
     it("prepareGraphicalMusicSheet", (done: MochaDone) => {
-<<<<<<< HEAD
-        let calc: VexFlowMusicSheetCalculator = new VexFlowMusicSheetCalculator();
-
-=======
->>>>>>> 78e94df6
         let path: string = "test/data/MuzioClementi_SonatinaOpus36No1_Part1.xml";
         let score: IXmlElement = TestUtils.getScore(path);
         chai.expect(score).to.not.be.undefined;
@@ -62,34 +51,6 @@
         done();
     });
 
-<<<<<<< HEAD
-    it("Simple Measure", (done: MochaDone) => {
-        let sheet: MusicSheet = new MusicSheet();
-        let instrument: Instrument = new Instrument(0, "instr", sheet, undefined);
-        instrument.createStaves(1);
-        sheet.Instruments.push(instrument);
-        let measure: SourceMeasure = new SourceMeasure(sheet.getCompleteNumberOfStaves());
-        sheet.addMeasure(measure);
-        let calc: MusicSheetCalculator = new VexFlowMusicSheetCalculator();
-        let gms: GraphicalMusicSheet = new GraphicalMusicSheet(sheet, calc);
-        chai.expect(gms.MeasureList.length).to.equal(1);
-        chai.expect(gms.MeasureList[0].length).to.equal(1);
-        let gm: StaffMeasure = gms.MeasureList[0][0];
-        console.log(gm);
-        done();
-    });
-
-    it("Empty Measure", (done: MochaDone) => {
-        let sheet: MusicSheet = new MusicSheet();
-        let measure: SourceMeasure = new SourceMeasure(1);
-        sheet.addMeasure(measure);
-        let calc: MusicSheetCalculator = new VexFlowMusicSheetCalculator();
-        let gms: GraphicalMusicSheet = new GraphicalMusicSheet(sheet, calc);
-        chai.expect(gms.MeasureList.length).to.equal(1);
-        chai.expect(gms.MeasureList[0].length).to.equal(0);
-        done();
-    });
-=======
     //it("Simple Measure", (done: MochaDone) => {
     //    let sheet: MusicSheet = new MusicSheet();
     //    let measure: SourceMeasure = new SourceMeasure(1);
@@ -113,5 +74,4 @@
     //    chai.expect(gms.MeasureList[0].length).to.equal(0);
     //    done();
     //});
->>>>>>> 78e94df6
 });