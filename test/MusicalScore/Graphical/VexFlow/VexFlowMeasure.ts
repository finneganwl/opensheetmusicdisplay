--- conflicted
+++ resolved
@@ -4,11 +4,8 @@
 import {MusicSheet} from "../../../../src/MusicalScore/MusicSheet";
 import {MusicSheetReader} from "../../../../src/MusicalScore/ScoreIO/MusicSheetReader";
 import {VexFlowMusicSheetCalculator} from "../../../../src/MusicalScore/Graphical/VexFlow/VexFlowMusicSheetCalculator";
-<<<<<<< HEAD
-=======
 import {SourceMeasure} from "../../../../src/MusicalScore/VoiceData/SourceMeasure";
 import {StaffMeasure} from "../../../../src/MusicalScore/Graphical/StaffMeasure";
->>>>>>> 8667e69b
 
 
 describe("VexFlow Measure Test", () => {
@@ -40,15 +37,9 @@
     //    done();
     //});
 
-<<<<<<< HEAD
     it("prepareGraphicalMusicSheet", (done: MochaDone) => {
         let calc: VexFlowMusicSheetCalculator = new VexFlowMusicSheetCalculator();
         
-=======
-    it("Full Music Sheet Reading", (done: MochaDone) => {
-        //let factory: IGraphicalSymbolFactory = new VexFlowGraphicalSymbolFactory();
-        let calc: MusicSheetCalculator = new VexFlowMusicSheetCalculator();
->>>>>>> 8667e69b
         let path: string = "test/data/MuzioClementi_SonatinaOpus36No1_Part1.xml";
         let doc: Document = ((window as any).__xml__)[path];
         chai.expect(doc).to.not.be.undefined;
