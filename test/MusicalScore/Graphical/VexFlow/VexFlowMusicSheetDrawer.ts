import {VexFlowMusicSheetDrawer} from "../../../../src/MusicalScore/Graphical/VexFlow/VexFlowMusicSheetDrawer";
import {GraphicalMusicSheet} from "../../../../src/MusicalScore/Graphical/GraphicalMusicSheet";
import {MusicSheet} from "../../../../src/MusicalScore/MusicSheet";
import {MusicSheetReader} from "../../../../src/MusicalScore/ScoreIO/MusicSheetReader";
import {VexFlowMusicSheetCalculator} from "../../../../src/MusicalScore/Graphical/VexFlow/VexFlowMusicSheetCalculator";
import {TestUtils} from "../../../Util/TestUtils";
import {IXmlElement} from "../../../../src/Common/FileIO/Xml";
import {VexFlowTextMeasurer} from "../../../../src/MusicalScore/Graphical/VexFlow/VexFlowTextMeasurer";
import {Fraction} from "../../../../src/Common/DataObjects/fraction";
import {OutlineAndFillStyleEnum} from "../../../../src/MusicalScore/Graphical/DrawingEnums";

describe("VexFlow Music Sheet Drawer", () => {

    it(".drawSheet (Clementi pt. 1)", (done: MochaDone) => {
        let path: string = "test/data/MuzioClementi_SonatinaOpus36No1_Part2.xml";
        // "test/data/MuzioClementi_SonatinaOpus36No1_Part1.xml";
        let score: IXmlElement = TestUtils.getScore(path);
        chai.expect(score).to.not.be.undefined;
        let calc: VexFlowMusicSheetCalculator = new VexFlowMusicSheetCalculator();
        let reader: MusicSheetReader = new MusicSheetReader();
        let sheet: MusicSheet = reader.createMusicSheet(score, path);
        let gms: GraphicalMusicSheet = new GraphicalMusicSheet(sheet, calc);
<<<<<<< HEAD

        // Create heading in the test page
        let h1: Element = document.createElement("h1");
        h1.textContent = "VexFlowMusicSheetDrawer Output";
        document.body.appendChild(h1);
        // Create the canvas in the document:
        let canvas: HTMLCanvasElement = document.createElement("canvas");
        document.body.appendChild(canvas);
        (new VexFlowMusicSheetDrawer(canvas)).drawSheet(gms);
=======
        gms.Cursors.push(gms.calculateCursorLineAtTimestamp(new Fraction(), OutlineAndFillStyleEnum.PlaybackCursor));
        (new VexFlowMusicSheetDrawer(new VexFlowTextMeasurer())).drawSheet(gms);
>>>>>>> 7b807bac
        done();
    });

});<|MERGE_RESOLUTION|>--- conflicted
+++ resolved
@@ -20,7 +20,7 @@
         let reader: MusicSheetReader = new MusicSheetReader();
         let sheet: MusicSheet = reader.createMusicSheet(score, path);
         let gms: GraphicalMusicSheet = new GraphicalMusicSheet(sheet, calc);
-<<<<<<< HEAD
+        gms.Cursors.push(gms.calculateCursorLineAtTimestamp(new Fraction(), OutlineAndFillStyleEnum.PlaybackCursor));
 
         // Create heading in the test page
         let h1: Element = document.createElement("h1");
@@ -29,11 +29,7 @@
         // Create the canvas in the document:
         let canvas: HTMLCanvasElement = document.createElement("canvas");
         document.body.appendChild(canvas);
-        (new VexFlowMusicSheetDrawer(canvas)).drawSheet(gms);
-=======
-        gms.Cursors.push(gms.calculateCursorLineAtTimestamp(new Fraction(), OutlineAndFillStyleEnum.PlaybackCursor));
-        (new VexFlowMusicSheetDrawer(new VexFlowTextMeasurer())).drawSheet(gms);
->>>>>>> 7b807bac
+        (new VexFlowMusicSheetDrawer(canvas, new VexFlowTextMeasurer())).drawSheet(gms);
         done();
     });
 
