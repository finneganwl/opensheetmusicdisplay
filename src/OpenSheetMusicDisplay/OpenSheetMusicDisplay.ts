--- conflicted
+++ resolved
@@ -224,7 +224,6 @@
             this.canvas = this.backend.getCanvas();
             this.innerElement = this.backend.getInnerElement();
             this.enableOrDisableCursor(this.drawingParameters.drawCursors);
-            this.followCursor = options.followCursor;
             // Create the drawer
             this.drawer = new VexFlowMusicSheetDrawer(this.canvas, this.backend, this.drawingParameters);
         }
@@ -296,6 +295,9 @@
         if (options.fingeringInsideStafflines !== undefined) {
             EngravingRules.Rules.FingeringInsideStafflines = options.fingeringInsideStafflines;
         }
+        if (options.followCursor !== undefined) {
+            this.FollowCursor = options.followCursor;
+        }
         if (options.setWantedStemDirectionByXml !== undefined) {
             EngravingRules.Rules.SetWantedStemDirectionByXml = options.setWantedStemDirectionByXml;
         }
@@ -318,11 +320,7 @@
             EngravingRules.Rules.MaxMeasureToDrawIndex = options.drawUpToMeasureNumber;
         }
         if (options.drawFromMeasureNumber) {
-<<<<<<< HEAD
             EngravingRules.Rules.MinMeasureToDrawIndex = options.drawFromMeasureNumber - 1;
-=======
-            EngravingRules.Rules.MinMeasureToDrawIndex = options.drawFromMeasureNumber;
->>>>>>> 250aa6da
         }
         if (options.tupletsRatioed) {
             EngravingRules.Rules.TupletsRatioed = true;
