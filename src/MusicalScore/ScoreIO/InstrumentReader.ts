--- conflicted
+++ resolved
@@ -787,25 +787,6 @@
                     this.abstractInstructions.splice(i, 1);
                 }
             }
-<<<<<<< HEAD
-          }
-        } else { //if (key <= this.activeClefs.length && clefInstruction === this.activeClefs[key - 1]) {
-          this.abstractInstructions.splice(i, 1);
-        }
-      }
-      if (value instanceof KeyInstruction) {
-        let keyInstruction: KeyInstruction = <KeyInstruction>value;
-        if (this.activeKey === undefined || this.activeKey.Key !== keyInstruction.Key) {
-          this.activeKey = keyInstruction;
-          this.abstractInstructions.splice(i, 1);
-          let sourceMeasure: SourceMeasure;
-          if (!this.activeKeyHasBeenInitialized) {
-            this.activeKeyHasBeenInitialized = true;
-            if (this.currentXmlMeasureIndex > 0) {
-              sourceMeasure = this.musicSheet.SourceMeasures[0];
-            } else {
-              sourceMeasure = this.currentMeasure;
-=======
             if (value instanceof KeyInstruction) {
                 let keyInstruction: KeyInstruction = <KeyInstruction>value;
                 if (this.activeKey === undefined || this.activeKey.Key !== keyInstruction.Key) {
@@ -850,7 +831,6 @@
                 if (this.activeKey !== undefined && this.activeKey === keyInstruction) {
                     this.abstractInstructions.splice(i, 1);
                 }
->>>>>>> 15b85edb
             }
             if (value instanceof RhythmInstruction) {
                 let rhythmInstruction: RhythmInstruction = <RhythmInstruction>value;
@@ -877,61 +857,6 @@
                     this.abstractInstructions.splice(i, 1);
                 }
             }
-<<<<<<< HEAD
-          }
-        } else {
-          this.abstractInstructions.splice(i, 1);
-        }
-      }
-      if (value instanceof RhythmInstruction) {
-        let rhythmInstruction: RhythmInstruction = <RhythmInstruction>value;
-        if (this.activeRhythm === undefined || this.activeRhythm !== rhythmInstruction) {
-          this.activeRhythm = rhythmInstruction;
-          this.abstractInstructions.splice(i, 1);
-          if (this.currentMeasure !== undefined) {
-            for (let j: number = this.inSourceMeasureInstrumentIndex; j < this.inSourceMeasureInstrumentIndex + numberOfStaves; j++) {
-              let newRhythmInstruction: RhythmInstruction = rhythmInstruction;
-              let firstStaffEntry: SourceStaffEntry;
-              if (this.currentMeasure.FirstInstructionsStaffEntries[j] === undefined) {
-                firstStaffEntry = new SourceStaffEntry(undefined, undefined);
-                this.currentMeasure.FirstInstructionsStaffEntries[j] = firstStaffEntry;
-              } else {
-                firstStaffEntry = this.currentMeasure.FirstInstructionsStaffEntries[j];
-                firstStaffEntry.removeFirstInstructionOfType<RhythmInstruction>();
-              }
-              newRhythmInstruction.Parent = firstStaffEntry;
-              firstStaffEntry.Instructions.push(newRhythmInstruction);
-            }
-          }
-        } else {
-          this.abstractInstructions.splice(i, 1);
-        }
-      }
-    }
-  }
-
-  private saveClefInstructionAtEndOfMeasure(): void {
-    for (let i: number = this.abstractInstructions.length - 1; i >= 0; i--) {
-      let key: number = this.abstractInstructions[i][0];
-      let value: AbstractNotationInstruction = this.abstractInstructions[i][1];
-      if (value instanceof ClefInstruction) {
-          let clefInstruction: ClefInstruction = <ClefInstruction>value;
-          if (
-            (this.activeClefs[key - 1] === undefined) ||
-            (clefInstruction.ClefType !== this.activeClefs[key - 1].ClefType || (
-              clefInstruction.ClefType === this.activeClefs[key - 1].ClefType &&
-              clefInstruction.Line !== this.activeClefs[key - 1].Line
-            ))) {
-            let lastStaffEntry: SourceStaffEntry = new SourceStaffEntry(undefined, undefined);
-            this.currentMeasure.LastInstructionsStaffEntries[this.inSourceMeasureInstrumentIndex + key - 1] = lastStaffEntry;
-            let newClefInstruction: ClefInstruction = clefInstruction;
-            newClefInstruction.Parent = lastStaffEntry;
-            lastStaffEntry.Instructions.push(newClefInstruction);
-            this.activeClefs[key - 1] = clefInstruction;
-            this.abstractInstructions.splice(i, 1);
-          }
-      }
-=======
         }
     }
 
@@ -957,7 +882,6 @@
                 }
             }
         }
->>>>>>> 15b85edb
     }
 
     private getNoteDurationForTuplet(xmlNode: IXmlElement): Fraction {
