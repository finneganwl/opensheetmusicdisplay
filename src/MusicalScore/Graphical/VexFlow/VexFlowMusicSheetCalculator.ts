import {MusicSheetCalculator} from "../MusicSheetCalculator";
import {VexFlowGraphicalSymbolFactory} from "./VexFlowGraphicalSymbolFactory";
import {GraphicalMeasure} from "../GraphicalMeasure";
import {StaffLine} from "../StaffLine";
import {VoiceEntry} from "../../VoiceData/VoiceEntry";
import {MusicSystem} from "../MusicSystem";
import {GraphicalNote} from "../GraphicalNote";
import {GraphicalStaffEntry} from "../GraphicalStaffEntry";
import {GraphicalMusicPage} from "../GraphicalMusicPage";
import {GraphicalTie} from "../GraphicalTie";
import {Tie} from "../../VoiceData/Tie";
import {SourceMeasure} from "../../VoiceData/SourceMeasure";
import {MultiExpression} from "../../VoiceData/Expressions/MultiExpression";
import {RepetitionInstruction} from "../../VoiceData/Instructions/RepetitionInstruction";
import {Beam} from "../../VoiceData/Beam";
import {ClefInstruction} from "../../VoiceData/Instructions/ClefInstruction";
import {OctaveEnum} from "../../VoiceData/Expressions/ContinuousExpressions/OctaveShift";
import {Fraction} from "../../../Common/DataObjects/Fraction";
import {LyricWord} from "../../VoiceData/Lyrics/LyricsWord";
import {OrnamentContainer} from "../../VoiceData/OrnamentContainer";
import {ArticulationEnum} from "../../VoiceData/VoiceEntry";
import {Tuplet} from "../../VoiceData/Tuplet";
import {VexFlowMeasure} from "./VexFlowMeasure";
import {VexFlowTextMeasurer} from "./VexFlowTextMeasurer";

import Vex = require("vexflow");
import * as log from "loglevel";
import {unitInPixels} from "./VexFlowMusicSheetDrawer";
import {VexFlowGraphicalNote} from "./VexFlowGraphicalNote";
import {TechnicalInstruction} from "../../VoiceData/Instructions/TechnicalInstruction";
import {GraphicalLyricEntry} from "../GraphicalLyricEntry";
import {GraphicalLabel} from "../GraphicalLabel";
import {LyricsEntry} from "../../VoiceData/Lyrics/LyricsEntry";
import {GraphicalLyricWord} from "../GraphicalLyricWord";
import {VexFlowStaffEntry} from "./VexFlowStaffEntry";
import { Slur } from "../../VoiceData/Expressions/ContinuousExpressions/Slur";
import { VexFlowSlur } from "./VexFlowSlur";
import { VexFlowStaffLine } from "./VexFlowStaffLine";

export class VexFlowMusicSheetCalculator extends MusicSheetCalculator {

  constructor() {
    super();
    MusicSheetCalculator.symbolFactory = new VexFlowGraphicalSymbolFactory();
    MusicSheetCalculator.TextMeasurer = new VexFlowTextMeasurer();
  }

  protected clearRecreatedObjects(): void {
    super.clearRecreatedObjects();
    for (const graphicalMeasures of this.graphicalMusicSheet.MeasureList) {
      for (const graphicalMeasure of graphicalMeasures) {
        (<VexFlowMeasure>graphicalMeasure).clean();
      }
    }
  }

    protected formatMeasures(): void {
        for (const graphicalMeasures of this.graphicalMusicSheet.MeasureList) {
            for (const graphicalMeasure of graphicalMeasures) {
                (<VexFlowMeasure>graphicalMeasure).format();
                for (const staffEntry of graphicalMeasure.staffEntries) {
                    (<VexFlowStaffEntry>staffEntry).calculateXPosition();
                }
            }
        }
    }

  //protected clearSystemsAndMeasures(): void {
  //    for (let measure of measures) {
  //
  //    }
  //}

  /**
   * Calculates the x layout of the staff entries within the staff measures belonging to one source measure.
   * All staff entries are x-aligned throughout all vertically aligned staff measures.
   * This method is called within calculateXLayout.
   * The staff entries are aligned with minimum needed x distances.
   * The MinimumStaffEntriesWidth of every measure will be set - needed for system building.
   * @param measures
   * @returns the minimum required x width of the source measure (=list of staff measures)
   */
  protected calculateMeasureXLayout(measures: GraphicalMeasure[]): number {
    // Finalize beams
    /*for (let measure of measures) {
     (measure as VexFlowMeasure).finalizeBeams();
     (measure as VexFlowMeasure).finalizeTuplets();
     }*/
    // Format the voices
    const allVoices: Vex.Flow.Voice[] = [];
    const formatter: Vex.Flow.Formatter = new Vex.Flow.Formatter({align_rests: true,
    });

    for (const measure of measures) {
        const mvoices:  { [voiceID: number]: Vex.Flow.Voice; } = (measure as VexFlowMeasure).vfVoices;
        const voices: Vex.Flow.Voice[] = [];
        for (const voiceID in mvoices) {
            if (mvoices.hasOwnProperty(voiceID)) {
                voices.push(mvoices[voiceID]);
                allVoices.push(mvoices[voiceID]);

            }
        }
        if (voices.length === 0) {
            log.warn("Found a measure with no voices... Continuing anyway.", mvoices);
            continue;
        }
        formatter.joinVoices(voices);
    }

    let width: number = 200;
    if (allVoices.length > 0) {
        // FIXME: The following ``+ 5.0'' is temporary: it was added as a workaround for
        // FIXME: a more relaxed formatting of voices
        width = formatter.preCalculateMinTotalWidth(allVoices) / unitInPixels + 5.0;
        // firstMeasure.formatVoices = (w: number) => {
        //     formatter.format(allVoices, w);
        // };
        for (const measure of measures) {
            measure.minimumStaffEntriesWidth = width;
            if (measure !== measures[0]) {
        (measure as VexFlowMeasure).formatVoices = undefined;
            } else {
                (measure as VexFlowMeasure).formatVoices = (w: number) => {
                    formatter.format(allVoices, w);
                };
            }
        }
    }
    return width;
  }

  protected createGraphicalTie(tie: Tie, startGse: GraphicalStaffEntry, endGse: GraphicalStaffEntry,
                               startNote: GraphicalNote, endNote: GraphicalNote): GraphicalTie {
    return new GraphicalTie(tie, startNote, endNote);
  }


  protected updateStaffLineBorders(staffLine: StaffLine): void {
    return;
  }

<<<<<<< HEAD
  protected staffMeasureCreatedCalculations(measure: StaffMeasure): void {
    (measure as VexFlowMeasure).staffMeasureCreatedCalculations();
    // Create all other properties of notes and then calculate VFSlurs
    //this.calculateSlurs();
=======
  protected graphicalMeasureCreatedCalculations(measure: GraphicalMeasure): void {
    (measure as VexFlowMeasure).graphicalMeasureCreatedCalculations();
>>>>>>> 1b255e45
  }

  /**
   * Can be used to calculate articulations, stem directions, helper(ledger) lines, and overlapping note x-displacement.
   * Is Excecuted per voice entry of a staff entry.
   * After that layoutStaffEntry is called.
   * @param voiceEntry
   * @param graphicalNotes
   * @param graphicalStaffEntry
   * @param hasPitchedNote
   * @param isGraceStaffEntry
   */
  protected layoutVoiceEntry(voiceEntry: VoiceEntry, graphicalNotes: GraphicalNote[], graphicalStaffEntry: GraphicalStaffEntry,
                             hasPitchedNote: boolean, isGraceStaffEntry: boolean): void {
    return;
  }

  /**
   * Do all layout calculations that have to be done per staff entry, like dots, ornaments, arpeggios....
   * This method is called after the voice entries are handled by layoutVoiceEntry().
   * @param graphicalStaffEntry
   */
  protected layoutStaffEntry(graphicalStaffEntry: GraphicalStaffEntry): void {
    (graphicalStaffEntry.parentMeasure as VexFlowMeasure).layoutStaffEntry(graphicalStaffEntry);
  }

  /**
   * calculates the y positions of the staff lines within a system and
   * furthermore the y positions of the systems themselves.
   */
  protected calculateSystemYLayout(): void {
    for (let idx: number = 0, len: number = this.graphicalMusicSheet.MusicPages.length; idx < len; ++idx) {
      const graphicalMusicPage: GraphicalMusicPage = this.graphicalMusicSheet.MusicPages[idx];
      if (!this.leadSheet) {
        let globalY: number = this.rules.PageTopMargin + this.rules.TitleTopDistance + this.rules.SheetTitleHeight +
          this.rules.TitleBottomDistance;
        for (let idx2: number = 0, len2: number = graphicalMusicPage.MusicSystems.length; idx2 < len2; ++idx2) {
          const musicSystem: MusicSystem = graphicalMusicPage.MusicSystems[idx2];
          // calculate y positions of stafflines within system
          let y: number = 0;
          for (const line of musicSystem.StaffLines) {
            line.PositionAndShape.RelativePosition.y = y;
            y += 10;
          }
          // set y positions of systems using the previous system and a fixed distance.
          musicSystem.PositionAndShape.BorderBottom = y + 0;
          musicSystem.PositionAndShape.RelativePosition.x = this.rules.PageLeftMargin + this.rules.SystemLeftMargin;
          musicSystem.PositionAndShape.RelativePosition.y = globalY;
          globalY += y + 5;
        }
      }
    }
  }

  /**
   * Is called at the begin of the method for creating the vertically aligned staff measures belonging to one source measure.
   */
  protected initGraphicalMeasuresCreation(): void {
    return;
  }

  /**
   * add here all given articulations to the VexFlowGraphicalStaffEntry and prepare them for rendering.
   * @param articulations
   * @param voiceEntry
   * @param graphicalStaffEntry
   */
  protected layoutArticulationMarks(articulations: ArticulationEnum[], voiceEntry: VoiceEntry, graphicalStaffEntry: GraphicalStaffEntry): void {
    // uncomment this when implementing:
    // let vfse: VexFlowStaffEntry = (graphicalStaffEntry as VexFlowStaffEntry);

    return;
  }

    /**
     * Calculate the shape (Bezier curve) for this tie.
     * @param tie
     * @param tieIsAtSystemBreak
     */
  protected layoutGraphicalTie(tie: GraphicalTie, tieIsAtSystemBreak: boolean): void {
    const startNote: VexFlowGraphicalNote = (tie.StartNote as VexFlowGraphicalNote);
    const endNote: VexFlowGraphicalNote = (tie.EndNote as VexFlowGraphicalNote);

    let vfStartNote: Vex.Flow.StaveNote = undefined;
    let startNoteIndexInTie: number = 0;
    if (startNote !== undefined) {
      vfStartNote = startNote.vfnote[0];
      startNoteIndexInTie = startNote.vfnote[1];
    }

    let vfEndNote: Vex.Flow.StaveNote = undefined;
    let endNoteIndexInTie: number = 0;
    if (endNote !== undefined) {
      vfEndNote = endNote.vfnote[0];
      endNoteIndexInTie = endNote.vfnote[1];
    }

    if (tieIsAtSystemBreak) {
      // split tie into two ties:
      const vfTie1: Vex.Flow.StaveTie = new Vex.Flow.StaveTie({
        first_indices: [startNoteIndexInTie],
        first_note: vfStartNote
      });
      const measure1: VexFlowMeasure = (startNote.parentVoiceEntry.parentStaffEntry.parentMeasure as VexFlowMeasure);
      measure1.vfTies.push(vfTie1);

      const vfTie2: Vex.Flow.StaveTie = new Vex.Flow.StaveTie({
        last_indices: [endNoteIndexInTie],
        last_note: vfEndNote
      });
      const measure2: VexFlowMeasure = (endNote.parentVoiceEntry.parentStaffEntry.parentMeasure as VexFlowMeasure);
      measure2.vfTies.push(vfTie2);
    } else {
      // normal case
      const vfTie: Vex.Flow.StaveTie = new Vex.Flow.StaveTie({
        first_indices: [startNoteIndexInTie],
        first_note: vfStartNote,
        last_indices: [endNoteIndexInTie],
        last_note: vfEndNote
      });
      const measure: VexFlowMeasure = (endNote.parentVoiceEntry.parentStaffEntry.parentMeasure as VexFlowMeasure);
      measure.vfTies.push(vfTie);
    }
  }

    /**
     * Calculate a single OctaveShift for a [[MultiExpression]].
     * @param sourceMeasure
     * @param multiExpression
     * @param measureIndex
     * @param staffIndex
     */
  protected calculateSingleOctaveShift(sourceMeasure: SourceMeasure, multiExpression: MultiExpression, measureIndex: number, staffIndex: number): void {
    return;
  }

    /**
     * Calculate all the textual and symbolic [[RepetitionInstruction]]s (e.g. dal segno) for a single [[SourceMeasure]].
     * @param repetitionInstruction
     * @param measureIndex
     */
  protected calculateWordRepetitionInstruction(repetitionInstruction: RepetitionInstruction, measureIndex: number): void {
      // find first visible StaffLine
      let uppermostMeasure: VexFlowMeasure = undefined;
      const measures: VexFlowMeasure[]  = <VexFlowMeasure[]>this.graphicalMusicSheet.MeasureList[measureIndex];
      for (let idx: number = 0, len: number = measures.length; idx < len; ++idx) {
        const graphicalMeasure: VexFlowMeasure = measures[idx];
        if (graphicalMeasure.ParentStaffLine !== undefined && graphicalMeasure.ParentStaff.ParentInstrument.Visible) {
            uppermostMeasure = <VexFlowMeasure>graphicalMeasure;
            break;
        }
      }
      // ToDo: feature/Repetitions
      // now create corresponding graphical symbol or Text in VexFlow:
      // use top measure and staffline for positioning.
      if (uppermostMeasure !== undefined) {
        uppermostMeasure.addWordRepetition(repetitionInstruction.type);
      }
    }

  protected calculateMoodAndUnknownExpression(multiExpression: MultiExpression, measureIndex: number, staffIndex: number): void {
    return;
  }

    /**
     * Check if the tied graphical note belongs to any beams or tuplets and react accordingly.
     * @param tiedGraphicalNote
     * @param beams
     * @param activeClef
     * @param octaveShiftValue
     * @param graphicalStaffEntry
     * @param duration
     * @param openTie
     * @param isLastTieNote
     */
  protected handleTiedGraphicalNote(tiedGraphicalNote: GraphicalNote, beams: Beam[], activeClef: ClefInstruction,
                                    octaveShiftValue: OctaveEnum, graphicalStaffEntry: GraphicalStaffEntry, duration: Fraction,
                                    openTie: Tie, isLastTieNote: boolean): void {
    return;
  }

  /**
   * Is called if a note is part of a beam.
   * @param graphicalNote
   * @param beam
   * @param openBeams a list of all currently open beams
   */
  protected handleBeam(graphicalNote: GraphicalNote, beam: Beam, openBeams: Beam[]): void {
    (graphicalNote.parentVoiceEntry.parentStaffEntry.parentMeasure as VexFlowMeasure).handleBeam(graphicalNote, beam);
  }

    protected handleVoiceEntryLyrics(voiceEntry: VoiceEntry, graphicalStaffEntry: GraphicalStaffEntry, lyricWords: LyricWord[]): void {
        voiceEntry.LyricsEntries.forEach((key: number, lyricsEntry: LyricsEntry) => {
            const graphicalLyricEntry: GraphicalLyricEntry = new GraphicalLyricEntry(lyricsEntry,
                                                                                     graphicalStaffEntry,
                                                                                     this.rules.LyricsHeight,
                                                                                     this.rules.StaffHeight);

            graphicalStaffEntry.LyricsEntries.push(graphicalLyricEntry);

            // create corresponding GraphicalLabel
            const graphicalLabel: GraphicalLabel = graphicalLyricEntry.GraphicalLabel;
            graphicalLabel.setLabelPositionAndShapeBorders();

            if (lyricsEntry.Word !== undefined) {
                const lyricsEntryIndex: number = lyricsEntry.Word.Syllables.indexOf(lyricsEntry);
                let index: number = lyricWords.indexOf(lyricsEntry.Word);
                if (index === -1) {
                    lyricWords.push(lyricsEntry.Word);
                    index = lyricWords.indexOf(lyricsEntry.Word);
  }

                if (this.graphicalLyricWords.length === 0 || index > this.graphicalLyricWords.length - 1) {
                    const graphicalLyricWord: GraphicalLyricWord = new GraphicalLyricWord(lyricsEntry.Word);

                    graphicalLyricEntry.ParentLyricWord = graphicalLyricWord;
                    graphicalLyricWord.GraphicalLyricsEntries[lyricsEntryIndex] = graphicalLyricEntry;
                    this.graphicalLyricWords.push(graphicalLyricWord);
                } else {
                    const graphicalLyricWord: GraphicalLyricWord = this.graphicalLyricWords[index];

                    graphicalLyricEntry.ParentLyricWord = graphicalLyricWord;
                    graphicalLyricWord.GraphicalLyricsEntries[lyricsEntryIndex] = graphicalLyricEntry;

                    if (graphicalLyricWord.isFilled()) {
                        lyricWords.splice(index, 1);
                        this.graphicalLyricWords.splice(this.graphicalLyricWords.indexOf(graphicalLyricWord), 1);
                    }
                }
            }
        });
    }

  protected handleVoiceEntryOrnaments(ornamentContainer: OrnamentContainer, voiceEntry: VoiceEntry, graphicalStaffEntry: GraphicalStaffEntry): void {
    return;
  }

  /**
   * Add articulations to the given vexflow staff entry.
   * @param articulations
   * @param voiceEntry
   * @param graphicalStaffEntry
   */
  protected handleVoiceEntryArticulations(articulations: ArticulationEnum[],
                                          voiceEntry: VoiceEntry, staffEntry: GraphicalStaffEntry): void {
    // uncomment this when implementing:
    // let vfse: VexFlowStaffEntry = (graphicalStaffEntry as VexFlowStaffEntry);

    return;
  }

  /**
   * Add technical instructions to the given vexflow staff entry.
   * @param technicalInstructions
   * @param voiceEntry
   * @param staffEntry
   */
  protected handleVoiceEntryTechnicalInstructions(technicalInstructions: TechnicalInstruction[],
                                                  voiceEntry: VoiceEntry, staffEntry: GraphicalStaffEntry): void {
    // uncomment this when implementing:
    // let vfse: VexFlowStaffEntry = (graphicalStaffEntry as VexFlowStaffEntry);
    return;
  }

  /**
   * Is called if a note is part of a tuplet.
   * @param graphicalNote
   * @param tuplet
   * @param openTuplets a list of all currently open tuplets
   */
  protected handleTuplet(graphicalNote: GraphicalNote, tuplet: Tuplet, openTuplets: Tuplet[]): void {
    (graphicalNote.parentVoiceEntry.parentStaffEntry.parentMeasure as VexFlowMeasure).handleTuplet(graphicalNote, tuplet);
  }

  /**
   * Find the Index of the item of the array of all VexFlow Slurs that holds a specified slur
   * @param vfSlurs
   * @param slur
   */
  public findIndexVFSlurFromSlur(vfSlurs: VexFlowSlur[], slur: Slur): number {
        for (let slurIndex: number = 0; slurIndex < vfSlurs.length; slurIndex++) {
            if (vfSlurs[slurIndex].vfSlur === slur) {
                return slurIndex;
            }
        }
  }
  protected calculateSlurs(): void {
    // Generate an empty dictonary to index an array of VexFlowSlur classes
    const vfslursDict: { [staffId: number]: VexFlowSlur[]; } = {}; //VexFlowSlur[]; } = {};
    // use first SourceMeasure to get all graphical measures to know how many staves are currently visible in this musicsheet
    // foreach stave: create an empty array. It can later hold open slurs.
    // Measure how many staves are visible and reserve space for them.
    for (const graphicalMeasure of this.graphicalMusicSheet.MeasureList[0]) { //let i: number = 0; i < this.graphicalMusicSheet.MeasureList[0].length; i++) {
        vfslursDict[graphicalMeasure.ParentStaff.idInMusicSheet] = [];
    }
    // Object.keys(vfslursDict).forEach( key => {

    // })
    for (const gmPage of this.graphicalMusicSheet.MusicPages) {
        for (const musicSystem  of gmPage.MusicSystems) {
            // if a graphical slur reaches out of the last musicsystem, we have to create another graphical slur reaching into this musicsystem
            // (one slur needs 2 graphical slurs)
            for (const staffLine of musicSystem.StaffLines) {
                const vfSlurs: VexFlowSlur[] = vfslursDict[staffLine.ParentStaff.idInMusicSheet];
                for (let slurIndex: number = 0; slurIndex < vfSlurs.length; slurIndex++) {
                    const oldVFSlur: VexFlowSlur = vfSlurs[slurIndex];
                    oldVFSlur.createVexFlowCurve();
                    const newVFSlur: VexFlowSlur = VexFlowSlur.createFromVexflowSlur(oldVFSlur);
                    vfSlurs[slurIndex] = newVFSlur;
                }
                // add reference of slur array to the VexFlowStaffline class
                const vfStaffLine: VexFlowStaffLine = <VexFlowStaffLine> staffLine;
                vfStaffLine.SlursInVFStaffLine = vfSlurs;
                for (const graphicalMeasure of staffLine.Measures) {
                    for (const graphicalStaffEntry of graphicalMeasure.staffEntries) {
                        // for (var idx5: number = 0, len5 = graphicalStaffEntry.GraceStaffEntriesBefore.Count; idx5 < len5; ++idx5) {
                        //     var graceStaffEntry: GraphicalStaffEntry = graphicalStaffEntry.GraceStaffEntriesBefore[idx5];
                        //     if (graceStaffEntry.Notes[0][0].SourceNote.NoteSlurs.Count > 0) {
                        //         var graceNote: Note = graceStaffEntry.Notes[0][0].SourceNote;
                        //         graceStaffEntry.RelInMeasureTimestamp = Fraction.createFromFraction(graphicalStaffEntry.RelInMeasureTimestamp);
                        //         for (var idx6: number = 0, len6 = graceNote.NoteSlurs.Count; idx6 < len6; ++idx6) {
                        //             var graceNoteSlur: Slur = graceNote.NoteSlurs[idx6];
                        //             if (graceNoteSlur.StartNote == graceNote) {
                        //                 var vfSlur: VexFlowSlur = new VexFlowSlur(graceNoteSlur);
                        //                 vfSlur.GraceStart = true;
                        //                 staffLine.GraphicalSlurs.Add(vfSlur);
                        //                 openGraphicalSlurs[i].Add(vfSlur);
                        //                 for (var j: number = graphicalStaffEntry.GraceStaffEntriesBefore.IndexOf(graceStaffEntry);
                        //                     j < graphicalStaffEntry.GraceStaffEntriesBefore.Count; j++)
                        //                        vfSlur.StaffEntries.Add(<PsStaffEntry>graphicalStaffEntry.GraceStaffEntriesBefore[j]);
                        //             }
                        //             if (graceNote == graceNoteSlur.EndNote) {
                        //                 var vfSlur: VexFlowSlur = findGraphicalSlurFromSlur(openGraphicalSlurs[i], graceNoteSlur);
                        //                 if (vfSlur != null) {
                        //                     vfSlur.GraceEnd = true;
                        //                     openGraphicalSlurs[i].Remove(vfSlur);
                        //                     for (var j: number = 0; j <= graphicalStaffEntry.GraceStaffEntriesBefore.IndexOf(graceStaffEntry); j++)
                        //                         vfSlur.StaffEntries.Add(<PsStaffEntry>graphicalStaffEntry.GraceStaffEntriesBefore[j]);
                        //                 }
                        //             }
                        //         }
                        //     }
                        // }
                        // loop over "normal" notes (= no gracenotes)
                        for (const graphicalVoiceEntry of graphicalStaffEntry.graphicalVoiceEntries) {
                            for (const graphicalNote of graphicalVoiceEntry.notes) {
                                for (const slur of graphicalNote.sourceNote.NoteSlurs) {
                                    if (slur.EndNote === undefined || slur.StartNote === undefined) {
                                        continue;
                                    }
                                    // add new VexFlowSlur to List
                                    if (slur.StartNote === graphicalNote.sourceNote) {
                                        if (graphicalNote.sourceNote.NoteTie !== undefined) {
                                            if (graphicalNote.parentVoiceEntry.parentStaffEntry.getAbsoluteTimestamp() !==
                                            graphicalNote.sourceNote.NoteTie.StartNote.getAbsoluteTimestamp()) {
                                                break;
                                            }
                                        }
                                        const vfSlur: VexFlowSlur = new VexFlowSlur(slur);
                                        vfSlurs.push(vfSlur); //add open... adding / removing is JUST DONE in the open... array
                                        vfSlur.voiceentrySlurStart = graphicalVoiceEntry;
                                        vfStaffLine.addVFSlurToVFStaffline(vfSlur); // every VFSlur is added to the array in the VFStaffline!
                                    }
                                    if (slur.EndNote === graphicalNote.sourceNote) {
                                        const vfIndex: number = this.findIndexVFSlurFromSlur(vfSlurs, slur);
                                        if (vfIndex !== undefined) {
                                            // save Voice Entry in VFSlur and then remove it from array of open VFSlurs
                                            const vfSlur: VexFlowSlur = vfSlurs[vfIndex];
                                            vfSlur.voiceentrySlurEnd = graphicalVoiceEntry;
                                            vfSlur.createVexFlowCurve();
                                            vfSlurs.splice(vfIndex, 1);
                                            //if (!vfSlur.StaffEntries.Contains(graphicalStaffEntry))
                                            //    vfSlur.StaffEntries.Add(<PsStaffEntry>graphicalStaffEntry);
                                        }
                                    }
                                }
                            }
                        }
                        // for (var idx5: number = 0, len5 = graphicalStaffEntry.GraceStaffEntriesAfter.Count; idx5 < len5; ++idx5) {
                        //     var graceStaffEntry: GraphicalStaffEntry = graphicalStaffEntry.GraceStaffEntriesAfter[idx5];
                        //     if (graceStaffEntry.Notes[0][0].SourceNote.NoteSlurs.Count > 0) {
                        //         var graceNote: Note = graceStaffEntry.Notes[0][0].SourceNote;
                        //         graceStaffEntry.RelInMeasureTimestamp = Fraction.createFromFraction(graphicalStaffEntry.RelInMeasureTimestamp);
                        //         for (var idx6: number = 0, len6 = graceNote.NoteSlurs.Count; idx6 < len6; ++idx6) {
                        //             var graceNoteSlur: Slur = graceNote.NoteSlurs[idx6];
                        //             if (graceNoteSlur.StartNote == graceNote) {
                        //                 var vfSlur: VexFlowSlur = new VexFlowSlur(graceNoteSlur);
                        //                 vfSlur.GraceStart = true;
                        //                 staffLine.GraphicalSlurs.Add(vfSlur);
                        //                 openGraphicalSlurs[i].Add(vfSlur);
                        //                 for (var j: number = graphicalStaffEntry.GraceStaffEntriesAfter.IndexOf(graceStaffEntry);
                        //                      j < graphicalStaffEntry.GraceStaffEntriesAfter.Count; j++)
                        //                        vfSlur.StaffEntries.Add(<PsStaffEntry>graphicalStaffEntry.GraceStaffEntriesAfter[j]);
                        //             }
                        //             if (graceNote == graceNoteSlur.EndNote) {
                        //                 var vfSlur: VexFlowSlur = findGraphicalSlurFromSlur(openGraphicalSlurs[i], graceNoteSlur);
                        //                 if (vfSlur != null) {
                        //                     vfSlur.GraceEnd = true;
                        //                     openGraphicalSlurs[i].Remove(vfSlur);
                        //                     vfSlur.StaffEntries.Add(<PsStaffEntry>graphicalStaffEntry);
                        //                     for (var j: number = 0; j <= graphicalStaffEntry.GraceStaffEntriesAfter.IndexOf(graceStaffEntry); j++)
                        //                         vfSlur.StaffEntries.Add(<PsStaffEntry>graphicalStaffEntry.GraceStaffEntriesAfter[j]);
                        //                 }
                        //             }
                        //         }
                        //     }
                        // }
                        // add the present Staffentry to all these slurs that contain this Staffentry
                        // for (const vfSlur of vfslursDict[staffLine.ParentStaff.idInMusicSheet]) {
                        //     if (!vfSlur.staffentrySlur !== graphicalStaffEntry)) {
                        //         vfSlur.staffentrySlur = graphicalStaffEntry;
                        //         //vfSlur.StaffEntries.Add(<PsStaffEntry>graphicalStaffEntry);
                        //     }
                        // }
                    }
                }
            }
        }
    }
    // order VFslurs that were saved to the VFStaffline
    // for (const graphicalMusicPage of this.graphicalMusicSheet.MusicPages) {
    //     for (const musicSystem of graphicalMusicPage.MusicSystems) {
    //         for (const staffLine of musicSystem.StaffLines) {
    //             const sortedSlurs: List<KeyValuePair<Fraction, VexFlowSlur>> = staffLine.getOrderedGraphicalSlurs();
    //             for (var idx4: number = 0, len4 = sortedSlurs.Count; idx4 < len4; ++idx4) {
    //                 const keyValuePair: KeyValuePair<Fraction, VexFlowSlur> = sortedSlurs[idx4];
    //                 if (keyValuePair.Value.Slur.isCrossed()) {
    //                     continue;
    //                 }
    //                 keyValuePair.Value.calculateSingleGraphicalSlur(this.rules);
    //             }
    //         }
    //     }
    // }
  }
}<|MERGE_RESOLUTION|>--- conflicted
+++ resolved
@@ -140,15 +140,8 @@
     return;
   }
 
-<<<<<<< HEAD
-  protected staffMeasureCreatedCalculations(measure: StaffMeasure): void {
-    (measure as VexFlowMeasure).staffMeasureCreatedCalculations();
-    // Create all other properties of notes and then calculate VFSlurs
-    //this.calculateSlurs();
-=======
   protected graphicalMeasureCreatedCalculations(measure: GraphicalMeasure): void {
     (measure as VexFlowMeasure).graphicalMeasureCreatedCalculations();
->>>>>>> 1b255e45
   }
 
   /**
