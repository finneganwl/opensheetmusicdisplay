import {MusicSheetCalculator} from "../MusicSheetCalculator";
import {VexFlowGraphicalSymbolFactory} from "./VexFlowGraphicalSymbolFactory";
import {GraphicalMusicSheet} from "../GraphicalMusicSheet";
import {StaffMeasure} from "../StaffMeasure";
import {MusicSystemBuilder} from "../MusicSystemBuilder";
import {StaffLine} from "../StaffLine";
import {VoiceEntry} from "../../VoiceData/VoiceEntry";
import {MusicSystem} from "../MusicSystem";
import {GraphicalNote} from "../GraphicalNote";
import {GraphicalStaffEntry} from "../GraphicalStaffEntry";
import {GraphicalMusicPage} from "../GraphicalMusicPage";
import {GraphicalTie} from "../GraphicalTie";
import {Tie} from "../../VoiceData/Tie";
import {SourceMeasure} from "../../VoiceData/SourceMeasure";
import {MultiExpression} from "../../VoiceData/Expressions/multiExpression";
import {RepetitionInstruction} from "../../VoiceData/Instructions/RepetitionInstruction";
import {Beam} from "../../VoiceData/Beam";
import {ClefInstruction} from "../../VoiceData/Instructions/ClefInstruction";
import {OctaveEnum} from "../../VoiceData/Expressions/ContinuousExpressions/octaveShift";
import {Fraction} from "../../../Common/DataObjects/fraction";
import {LyricsEntry} from "../../VoiceData/Lyrics/LyricsEntry";
import {LyricWord} from "../../VoiceData/Lyrics/LyricsWord";
import {OrnamentContainer} from "../../VoiceData/OrnamentContainer";
import {ArticulationEnum} from "../../VoiceData/VoiceEntry";
import {Tuplet} from "../../VoiceData/Tuplet";
import Dictionary from "typescript-collections/dist/lib/Dictionary";
<<<<<<< HEAD
import {VexFlowTextMeasurer} from "./VexFlowTextMeasurer";
=======
import {VexFlowMeasure} from "./VexFlowMeasure";
>>>>>>> 8667e69b
//import {VexFlowMeasure} from "./VexFlowMeasure";

export class VexFlowMusicSheetCalculator extends MusicSheetCalculator {
    constructor() {
        super(new VexFlowGraphicalSymbolFactory());
        MusicSheetCalculator.TextMeasurer = new VexFlowTextMeasurer();
    }

    /**
     * The main method for the Calculator.
     */
    public calculate(): void {
        this.clearSystemsAndMeasures();
        this.clearRecreatedObjects();
        this.calculateXLayout(this.graphicalMusicSheet, this.maxInstrNameLabelLength());
        this.graphicalMusicSheet.MusicPages.length = 0;
        this.calculateMusicSystems();
        this.graphicalMusicSheet.MusicPages[0].PositionAndShape.BorderMarginBottom += 9;
        GraphicalMusicSheet.transformRelativeToAbsolutePosition(this.graphicalMusicSheet);
    }

    /**
     * Calculates the x layout of the staff entries within the staff measures belonging to one source measure.
     * All staff entries are x-aligned throughout all vertically aligned staff measures.
     * This method is called within calculateXLayout.
     * The staff entries are aligned with minimum needed x distances.
     * The MinimumStaffEntriesWidth of every measure will be set - needed for system building.
     * @param measures
     * @returns the minimum required x width of the source measure (=list of staff measures)
     */
    protected calculateMeasureXLayout(measures: StaffMeasure[]): number {
        // layout the measures in x.
        // return the minimum required x width of this vertically aligned measure set:
        let allVoices: Vex.Flow.Voice[] = [];
        let formatter: Vex.Flow.Formatter = new Vex.Flow.Formatter();
        for (let measure of measures) {
            let mvoices:  { [voiceID: number]: Vex.Flow.Voice; } = (measure as VexFlowMeasure).voices;
            let voices: Vex.Flow.Voice[] = [];
            for (let voiceID in mvoices) {
                if (mvoices.hasOwnProperty(voiceID)) {
                    voices.push(mvoices[voiceID]);
                    allVoices.push(mvoices[voiceID]);
                }
            }
            formatter.joinVoices(voices);
        }
        let width: number = formatter.preCalculateMinTotalWidth(allVoices);
        for (let measure of measures) {
            measure.minimumStaffEntriesWidth = width;
        }
        return width;
    }

    /**
     * Creates the music systems and calculates their layout.
     */
    protected calculateMusicSystems(): void {
        let measureList: StaffMeasure[][] = [];
        for (let mlist of this.graphicalMusicSheet.MeasureList) {
            let list: StaffMeasure[] = [];
            for (let m of mlist) {
                if (m.isVisible()) {
                    list.push(m);
                }
            }
            measureList.push(list);
        }
        let numberOfStaffLines: number = 0;
        for (let idx: number = 0, len: number = measureList.length; idx < len; ++idx) {
            let gmlist: StaffMeasure[] = measureList[idx];
            numberOfStaffLines = Math.max(gmlist.length, numberOfStaffLines);
        }
        if (numberOfStaffLines === 0) { return; }
        let musicSystemBuilder: MusicSystemBuilder = new MusicSystemBuilder();
        musicSystemBuilder.initialize(this.graphicalMusicSheet, measureList, numberOfStaffLines, this.symbolFactory);
        musicSystemBuilder.buildMusicSystems();
        this.checkMeasuresForWholeRestNotes();
    }

    protected updateStaffLineBorders(staffLine: StaffLine): void {
        return;
    }

    protected calculateMeasureNumberPlacement(musicSystem: MusicSystem): void {
        return;
    }

    /**
     * Can be used to calculate stem directions, helper(ledger) lines, and overlapping note x-displacement.
     * Is Excecuted per voice entry of a staff entry.
     * After that layoutStaffEntry is called.
     * @param voiceEntry
     * @param graphicalNotes
     * @param graphicalStaffEntry
     * @param hasPitchedNote
     * @param isGraceStaffEntry
     */
    protected layoutVoiceEntry(voiceEntry: VoiceEntry, graphicalNotes: GraphicalNote[], graphicalStaffEntry: GraphicalStaffEntry,
                               hasPitchedNote: boolean, isGraceStaffEntry: boolean): void {
        return;
    }

    /**
     * Do all layout calculations that have to be done per staff entry, like dots, ornaments, arpeggios....
     * This method is called after the voice entries are handled by layoutVoiceEntry().
     * @param graphicalStaffEntry
     */
    protected layoutStaffEntry(graphicalStaffEntry: GraphicalStaffEntry): void {
        return;
    }

    /**
     * calculates the y positions of the staff lines within a system and
     * furthermore the y positions of the systems themselves.
     */
    protected calculateSystemYLayout(): void {
        for (let idx: number = 0, len: number = this.graphicalMusicSheet.MusicPages.length; idx < len; ++idx) {
            let graphicalMusicPage: GraphicalMusicPage = this.graphicalMusicSheet.MusicPages[idx];
            if (!this.leadSheet) {
                for (let idx2: number = 0, len2: number = graphicalMusicPage.MusicSystems.length; idx2 < len2; ++idx2) {
                    //let musicSystem: MusicSystem = graphicalMusicPage.MusicSystems[idx2];
                    // calculate y positions of stafflines within system
                    // ...
                }
            }
            // set y positions of systems using the previous system and a fixed distance.
            // ...
        }
    }

    /**
     * Is called at the begin of the method for creating the vertically aligned staff measures belonging to one source measure.
     */
    protected initStaffMeasuresCreation(): void {
        return;
    }

    protected handleTie(tie: Tie, startGraphicalStaffEntry: GraphicalStaffEntry, staffIndex: number, measureIndex: number): void {
        return;
    }

    protected layoutGraphicalTie(tie: GraphicalTie, tieIsAtSystemBreak: boolean): void {
        return;
    }

    protected calculateSingleStaffLineLyricsPosition(staffLine: StaffLine, lyricVersesNumber: number[]): void {
        return;
    }

    protected calculateSingleOctaveShift(sourceMeasure: SourceMeasure, multiExpression: MultiExpression, measureIndex: number, staffIndex: number): void {
        return;
    }

    protected calculateWordRepetitionInstruction(repetitionInstruction: RepetitionInstruction, measureIndex: number): void {
        return;
    }

    protected calculateMoodAndUnknownExpression(multiExpression: MultiExpression, measureIndex: number, staffIndex: number): void {
        return;
    }

    protected createGraphicalTieNote(beams: Beam[], activeClef: ClefInstruction,
                                     octaveShiftValue: OctaveEnum, graphicalStaffEntry: GraphicalStaffEntry, duration: Fraction, numberOfDots: number,
                                     openTie: Tie, isLastTieNote: boolean): void {
        return;
    }

    /**
     * Is called if a note is part of a beam.
     * @param graphicalNote
     * @param beam
     * @param openBeams a list of all currently open beams
     */
    protected handleBeam(graphicalNote: GraphicalNote, beam: Beam, openBeams: Beam[]): void {
        return;
    }

    protected handleVoiceEntryLyrics(lyricsEntries: Dictionary<number, LyricsEntry>, voiceEntry: VoiceEntry,
                                     graphicalStaffEntry: GraphicalStaffEntry, openLyricWords: LyricWord[]): void {
        return;
    }

    protected handleVoiceEntryOrnaments(ornamentContainer: OrnamentContainer, voiceEntry: VoiceEntry, graphicalStaffEntry: GraphicalStaffEntry): void {
        return;
    }

    protected handleVoiceEntryArticulations(articulations: ArticulationEnum[], voiceEntry: VoiceEntry, graphicalStaffEntry: GraphicalStaffEntry): void {
        return;
    }

    /**
     * Is called if a note is part of a tuplet.
     * @param graphicalNote
     * @param tuplet
     * @param openTuplets a list of all currently open tuplets
     */
    protected handleTuplet(graphicalNote: GraphicalNote, tuplet: Tuplet, openTuplets: Tuplet[]): void {
        return;
    }
}<|MERGE_RESOLUTION|>--- conflicted
+++ resolved
@@ -24,11 +24,8 @@
 import {ArticulationEnum} from "../../VoiceData/VoiceEntry";
 import {Tuplet} from "../../VoiceData/Tuplet";
 import Dictionary from "typescript-collections/dist/lib/Dictionary";
-<<<<<<< HEAD
+import {VexFlowMeasure} from "./VexFlowMeasure";
 import {VexFlowTextMeasurer} from "./VexFlowTextMeasurer";
-=======
-import {VexFlowMeasure} from "./VexFlowMeasure";
->>>>>>> 8667e69b
 //import {VexFlowMeasure} from "./VexFlowMeasure";
 
 export class VexFlowMusicSheetCalculator extends MusicSheetCalculator {
@@ -71,7 +68,7 @@
                 if (mvoices.hasOwnProperty(voiceID)) {
                     voices.push(mvoices[voiceID]);
                     allVoices.push(mvoices[voiceID]);
-                }
+    }
             }
             formatter.joinVoices(voices);
         }
