import {MusicSheetCalculator} from "../MusicSheetCalculator";
import {VexFlowGraphicalSymbolFactory} from "./VexFlowGraphicalSymbolFactory";
import {GraphicalMusicSheet} from "../GraphicalMusicSheet";
import {StaffMeasure} from "../StaffMeasure";
import {MusicSystemBuilder} from "../MusicSystemBuilder";
import {StaffLine} from "../StaffLine";
import {VoiceEntry} from "../../VoiceData/VoiceEntry";
import {MusicSystem} from "../MusicSystem";
import {GraphicalNote} from "../GraphicalNote";
import {GraphicalStaffEntry} from "../GraphicalStaffEntry";
import {GraphicalMusicPage} from "../GraphicalMusicPage";
import {GraphicalTie} from "../GraphicalTie";
import {Tie} from "../../VoiceData/Tie";
import {SourceMeasure} from "../../VoiceData/SourceMeasure";
import {MultiExpression} from "../../VoiceData/Expressions/multiExpression";
import {RepetitionInstruction} from "../../VoiceData/Instructions/RepetitionInstruction";
import {Beam} from "../../VoiceData/Beam";
import {ClefInstruction} from "../../VoiceData/Instructions/ClefInstruction";
import {OctaveEnum} from "../../VoiceData/Expressions/ContinuousExpressions/octaveShift";
import {Fraction} from "../../../Common/DataObjects/fraction";
import {LyricsEntry} from "../../VoiceData/Lyrics/LyricsEntry";
import {LyricWord} from "../../VoiceData/Lyrics/LyricsWord";
import {OrnamentContainer} from "../../VoiceData/OrnamentContainer";
import {ArticulationEnum} from "../../VoiceData/VoiceEntry";
import {Tuplet} from "../../VoiceData/Tuplet";
import Dictionary from "typescript-collections/dist/lib/Dictionary";
import {VexFlowMeasure} from "./VexFlowMeasure";
import {VexFlowTextMeasurer} from "./VexFlowTextMeasurer";
//import {VexFlowMeasure} from "./VexFlowMeasure";

import Vex = require("vexflow");
import {PointF2D} from "../../../Common/DataObjects/PointF2D";

export class VexFlowMusicSheetCalculator extends MusicSheetCalculator {
    constructor() {
        super(new VexFlowGraphicalSymbolFactory());
        MusicSheetCalculator.TextMeasurer = new VexFlowTextMeasurer();
    }

    /**
     * The main method for the Calculator.
     */
    public calculate(): void {
        this.clearSystemsAndMeasures();
        this.clearRecreatedObjects();
        this.calculateXLayout(this.graphicalMusicSheet, this.maxInstrNameLabelLength());
        this.graphicalMusicSheet.MusicPages.length = 0;
        this.calculateMusicSystems();
        this.graphicalMusicSheet.MusicPages[0].PositionAndShape.BorderMarginBottom += 9;
        GraphicalMusicSheet.transformRelativeToAbsolutePosition(this.graphicalMusicSheet);
    }

    /**
     * Calculates the x layout of the staff entries within the staff measures belonging to one source measure.
     * All staff entries are x-aligned throughout all vertically aligned staff measures.
     * This method is called within calculateXLayout.
     * The staff entries are aligned with minimum needed x distances.
     * The MinimumStaffEntriesWidth of every measure will be set - needed for system building.
     * @param measures
     * @returns the minimum required x width of the source measure (=list of staff measures)
     */
    protected calculateMeasureXLayout(measures: StaffMeasure[]): number {
        // Finalize beams
        for (let measure of measures) {
            (measure as VexFlowMeasure).finalizeBeams();
        }
        // Format the voices
        let allVoices: Vex.Flow.Voice[] = [];
        let formatter: Vex.Flow.Formatter = new Vex.Flow.Formatter();
        for (let measure of measures) {
            let mvoices:  { [voiceID: number]: Vex.Flow.Voice; } = (measure as VexFlowMeasure).vfVoices;
            let voices: Vex.Flow.Voice[] = [];
            for (let voiceID in mvoices) {
                if (mvoices.hasOwnProperty(voiceID)) {
                    voices.push(mvoices[voiceID]);
                    allVoices.push(mvoices[voiceID]);
                }
            }
            if (voices.length === 0) {
                console.warn("Found a measure with no voices... Continuing anyway.", mvoices);
                continue;
            }
            formatter.joinVoices(voices);
        }
        let firstMeasure: VexFlowMeasure = measures[0] as VexFlowMeasure;
        let width: number = formatter.preCalculateMinTotalWidth(allVoices) / firstMeasure.unit;
        for (let measure of measures) {
            measure.minimumStaffEntriesWidth = width;
            (measure as VexFlowMeasure).formatVoices = undefined;
        }
        firstMeasure.formatVoices = (w: number) => {
            formatter.format(allVoices, w);
        };
        return width;
    }

    /**
     * Creates the music systems and calculates their layout.
     */
    protected calculateMusicSystems(): void {
        let measureList: StaffMeasure[][] = [];
        for (let mlist of this.graphicalMusicSheet.MeasureList) {
            let list: StaffMeasure[] = [];
            for (let m of mlist) {
                if (m.isVisible()) {
                    list.push(m);
                }
            }
            measureList.push(list);
        }
        let numberOfStaffLines: number = 0;
        for (let idx: number = 0, len: number = measureList.length; idx < len; ++idx) {
            let gmlist: StaffMeasure[] = measureList[idx];
            numberOfStaffLines = Math.max(gmlist.length, numberOfStaffLines);
        }
        if (numberOfStaffLines === 0) { return; }
        let musicSystemBuilder: MusicSystemBuilder = new MusicSystemBuilder();
        musicSystemBuilder.initialize(this.graphicalMusicSheet, measureList, numberOfStaffLines, this.symbolFactory);
        musicSystemBuilder.buildMusicSystems();
        this.checkMeasuresForWholeRestNotes();
        this.calculateSystemYLayout();
<<<<<<< HEAD
        for (let page of this.graphicalMusicSheet.MusicPages) {
            for (let system of page.MusicSystems) {
                //system.setMusicSystemLabelsYPosition();
                if (!this.leadSheet) {
                    system.setYPositionsToVerticalLineObjectsAndCreateLines(this.rules);
                    system.createSystemLeftLine(this.rules.SystemThinLineWidth, this.rules.SystemLabelsRightMargin);
                    //system.createInstrumentBrackets(this.graphicalMusicSheet.ParentMusicSheet.Instruments, this.rules.StaffHeight);
                    //system.createGroupBrackets(this.graphicalMusicSheet.ParentMusicSheet.InstrumentalGroups, this.rules.StaffHeight, 0);
                    //system.alignBeginInstructions();
                } else if (system === system.Parent.MusicSystems[0]) {
                    system.createSystemLeftLine(this.rules.SystemThinLineWidth, this.rules.SystemLabelsRightMargin);
                }
                //system.calculateBorders(this.rules);
            }
=======
        for (let idx: number = 0, len: number = this.graphicalMusicSheet.MusicPages.length; idx < len; ++idx) {
            let graphicalMusicPage: GraphicalMusicPage = this.graphicalMusicSheet.MusicPages[idx];
            for (let idx2: number = 0, len2: number = graphicalMusicPage.MusicSystems.length; idx2 < len2; ++idx2) {
                let musicSystem: MusicSystem = graphicalMusicPage.MusicSystems[idx2];
                musicSystem.setMusicSystemLabelsYPosition();
                if (!this.leadSheet) {
                    musicSystem.setYPositionsToVerticalLineObjectsAndCreateLines(this.rules);
                    musicSystem.createSystemLeftLine(this.rules.SystemThinLineWidth, this.rules.SystemLabelsRightMargin);
                    musicSystem.createInstrumentBrackets(this.graphicalMusicSheet.ParentMusicSheet.Instruments, this.rules.StaffHeight);
                    musicSystem.createGroupBrackets(this.graphicalMusicSheet.ParentMusicSheet.InstrumentalGroups, this.rules.StaffHeight, 0);
                    musicSystem.alignBeginInstructions();
                } else if (musicSystem === musicSystem.Parent.MusicSystems[0]) {
                    musicSystem.createSystemLeftLine(this.rules.SystemThinLineWidth, this.rules.SystemLabelsRightMargin);
                }
                musicSystem.calculateBorders(this.rules);
            }
            let distance: number = graphicalMusicPage.MusicSystems[0].PositionAndShape.BorderTop;
            for (let idx2: number = 0, len2: number = graphicalMusicPage.MusicSystems.length; idx2 < len2; ++idx2) {
                let musicSystem: MusicSystem = graphicalMusicPage.MusicSystems[idx2];
                // let newPosition: PointF2D = new PointF2D(musicSystem.PositionAndShape.RelativePosition.x,
                // musicSystem.PositionAndShape.RelativePosition.y - distance);
                musicSystem.PositionAndShape.RelativePosition =
                    new PointF2D(musicSystem.PositionAndShape.RelativePosition.x, musicSystem.PositionAndShape.RelativePosition.y - distance);
            }
            for (let idx2: number = 0, len2: number = graphicalMusicPage.MusicSystems.length; idx2 < len2; ++idx2) {
                let musicSystem: MusicSystem = graphicalMusicPage.MusicSystems[idx2];
                for (let idx3: number = 0, len3: number = musicSystem.StaffLines.length; idx3 < len3; ++idx3) {
                    let staffLine: StaffLine = musicSystem.StaffLines[idx3];
                    staffLine.addActivitySymbolClickArea();
                }
            }
            if (graphicalMusicPage === this.graphicalMusicSheet.MusicPages[0]) {
                this.calculatePageLabels(graphicalMusicPage);
            }
            graphicalMusicPage.PositionAndShape.calculateTopBottomBorders();
>>>>>>> 966b7bb1
        }
    }

    protected updateStaffLineBorders(staffLine: StaffLine): void {
        return;
    }

    protected calculateMeasureNumberPlacement(musicSystem: MusicSystem): void {
        return;
    }

    /**
     * Can be used to calculate stem directions, helper(ledger) lines, and overlapping note x-displacement.
     * Is Excecuted per voice entry of a staff entry.
     * After that layoutStaffEntry is called.
     * @param voiceEntry
     * @param graphicalNotes
     * @param graphicalStaffEntry
     * @param hasPitchedNote
     * @param isGraceStaffEntry
     */
    protected layoutVoiceEntry(voiceEntry: VoiceEntry, graphicalNotes: GraphicalNote[], graphicalStaffEntry: GraphicalStaffEntry,
                               hasPitchedNote: boolean, isGraceStaffEntry: boolean): void {
        return;
    }

    /**
     * Do all layout calculations that have to be done per staff entry, like dots, ornaments, arpeggios....
     * This method is called after the voice entries are handled by layoutVoiceEntry().
     * @param graphicalStaffEntry
     */
    protected layoutStaffEntry(graphicalStaffEntry: GraphicalStaffEntry): void {
        (graphicalStaffEntry.parentMeasure as VexFlowMeasure).layoutStaffEntry(graphicalStaffEntry);
    }

    /**
     * calculates the y positions of the staff lines within a system and
     * furthermore the y positions of the systems themselves.
     */
    protected calculateSystemYLayout(): void {
        for (let idx: number = 0, len: number = this.graphicalMusicSheet.MusicPages.length; idx < len; ++idx) {
            let graphicalMusicPage: GraphicalMusicPage = this.graphicalMusicSheet.MusicPages[idx];
            if (!this.leadSheet) {
                let globalY: number = 0;
                for (let idx2: number = 0, len2: number = graphicalMusicPage.MusicSystems.length; idx2 < len2; ++idx2) {
                    let musicSystem: MusicSystem = graphicalMusicPage.MusicSystems[idx2];
                    // calculate y positions of stafflines within system
                    let y: number = 0;
                    for (let line of musicSystem.StaffLines) {
                        line.PositionAndShape.RelativePosition.y = y;
                        y += 10;
                    }
                    // set y positions of systems using the previous system and a fixed distance.
                    musicSystem.PositionAndShape.BorderBottom = y + 10;
                    musicSystem.PositionAndShape.RelativePosition.y = globalY;
                    globalY += y + 10;
                }
            }
        }
    }

    /**
     * Is called at the begin of the method for creating the vertically aligned staff measures belonging to one source measure.
     */
    protected initStaffMeasuresCreation(): void {
        return;
    }

    protected handleTie(tie: Tie, startGraphicalStaffEntry: GraphicalStaffEntry, staffIndex: number, measureIndex: number): void {
        return;
    }

    protected layoutGraphicalTie(tie: GraphicalTie, tieIsAtSystemBreak: boolean): void {
        return;
    }

    protected calculateSingleStaffLineLyricsPosition(staffLine: StaffLine, lyricVersesNumber: number[]): void {
        return;
    }

    protected calculateSingleOctaveShift(sourceMeasure: SourceMeasure, multiExpression: MultiExpression, measureIndex: number, staffIndex: number): void {
        return;
    }

    protected calculateWordRepetitionInstruction(repetitionInstruction: RepetitionInstruction, measureIndex: number): void {
        return;
    }

    protected calculateMoodAndUnknownExpression(multiExpression: MultiExpression, measureIndex: number, staffIndex: number): void {
        return;
    }

    protected createGraphicalTieNote(beams: Beam[], activeClef: ClefInstruction,
                                     octaveShiftValue: OctaveEnum, graphicalStaffEntry: GraphicalStaffEntry, duration: Fraction, numberOfDots: number,
                                     openTie: Tie, isLastTieNote: boolean): void {
        return;
    }

    /**
     * Is called if a note is part of a beam.
     * @param graphicalNote
     * @param beam
     * @param openBeams a list of all currently open beams
     */
    protected handleBeam(graphicalNote: GraphicalNote, beam: Beam, openBeams: Beam[]): void {
        (graphicalNote.parentStaffEntry.parentMeasure as VexFlowMeasure).handleBeam(graphicalNote, beam);
    }

    protected handleVoiceEntryLyrics(lyricsEntries: Dictionary<number, LyricsEntry>, voiceEntry: VoiceEntry,
                                     graphicalStaffEntry: GraphicalStaffEntry, openLyricWords: LyricWord[]): void {
        return;
    }

    protected handleVoiceEntryOrnaments(ornamentContainer: OrnamentContainer, voiceEntry: VoiceEntry, graphicalStaffEntry: GraphicalStaffEntry): void {
        return;
    }

    protected handleVoiceEntryArticulations(articulations: ArticulationEnum[], voiceEntry: VoiceEntry, graphicalStaffEntry: GraphicalStaffEntry): void {
        return;
    }

    /**
     * Is called if a note is part of a tuplet.
     * @param graphicalNote
     * @param tuplet
     * @param openTuplets a list of all currently open tuplets
     */
    protected handleTuplet(graphicalNote: GraphicalNote, tuplet: Tuplet, openTuplets: Tuplet[]): void {
        return;
    }
}<|MERGE_RESOLUTION|>--- conflicted
+++ resolved
@@ -119,22 +119,6 @@
         musicSystemBuilder.buildMusicSystems();
         this.checkMeasuresForWholeRestNotes();
         this.calculateSystemYLayout();
-<<<<<<< HEAD
-        for (let page of this.graphicalMusicSheet.MusicPages) {
-            for (let system of page.MusicSystems) {
-                //system.setMusicSystemLabelsYPosition();
-                if (!this.leadSheet) {
-                    system.setYPositionsToVerticalLineObjectsAndCreateLines(this.rules);
-                    system.createSystemLeftLine(this.rules.SystemThinLineWidth, this.rules.SystemLabelsRightMargin);
-                    //system.createInstrumentBrackets(this.graphicalMusicSheet.ParentMusicSheet.Instruments, this.rules.StaffHeight);
-                    //system.createGroupBrackets(this.graphicalMusicSheet.ParentMusicSheet.InstrumentalGroups, this.rules.StaffHeight, 0);
-                    //system.alignBeginInstructions();
-                } else if (system === system.Parent.MusicSystems[0]) {
-                    system.createSystemLeftLine(this.rules.SystemThinLineWidth, this.rules.SystemLabelsRightMargin);
-                }
-                //system.calculateBorders(this.rules);
-            }
-=======
         for (let idx: number = 0, len: number = this.graphicalMusicSheet.MusicPages.length; idx < len; ++idx) {
             let graphicalMusicPage: GraphicalMusicPage = this.graphicalMusicSheet.MusicPages[idx];
             for (let idx2: number = 0, len2: number = graphicalMusicPage.MusicSystems.length; idx2 < len2; ++idx2) {
@@ -170,7 +154,6 @@
                 this.calculatePageLabels(graphicalMusicPage);
             }
             graphicalMusicPage.PositionAndShape.calculateTopBottomBorders();
->>>>>>> 966b7bb1
         }
     }
 
