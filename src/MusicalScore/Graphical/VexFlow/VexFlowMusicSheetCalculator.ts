import {MusicSheetCalculator} from "../MusicSheetCalculator";
import {VexFlowGraphicalSymbolFactory} from "./VexFlowGraphicalSymbolFactory";
import {StaffMeasure} from "../StaffMeasure";
import {StaffLine} from "../StaffLine";
import {VoiceEntry} from "../../VoiceData/VoiceEntry";
import {MusicSystem} from "../MusicSystem";
import {GraphicalNote} from "../GraphicalNote";
import {GraphicalStaffEntry} from "../GraphicalStaffEntry";
import {GraphicalMusicPage} from "../GraphicalMusicPage";
import {GraphicalTie} from "../GraphicalTie";
import {Tie} from "../../VoiceData/Tie";
import {SourceMeasure} from "../../VoiceData/SourceMeasure";
import {MultiExpression} from "../../VoiceData/Expressions/MultiExpression";
import {RepetitionInstruction} from "../../VoiceData/Instructions/RepetitionInstruction";
import {Beam} from "../../VoiceData/Beam";
import {ClefInstruction} from "../../VoiceData/Instructions/ClefInstruction";
import {OctaveEnum} from "../../VoiceData/Expressions/ContinuousExpressions/OctaveShift";
import {Fraction} from "../../../Common/DataObjects/Fraction";
import {LyricsEntry} from "../../VoiceData/Lyrics/LyricsEntry";
import {LyricWord} from "../../VoiceData/Lyrics/LyricsWord";
import {OrnamentContainer} from "../../VoiceData/OrnamentContainer";
import {ArticulationEnum} from "../../VoiceData/VoiceEntry";
import {Tuplet} from "../../VoiceData/Tuplet";
import Dictionary from "typescript-collections/dist/lib/Dictionary";
import {VexFlowMeasure} from "./VexFlowMeasure";
import {VexFlowTextMeasurer} from "./VexFlowTextMeasurer";

import Vex = require("vexflow");
import {Logging} from "../../../Common/Logging";
import {unitInPixels} from "./VexFlowMusicSheetDrawer";
import {VexFlowGraphicalNote} from "./VexFlowGraphicalNote";
import {Voice} from "../../VoiceData/Voice";
import {LinkedVoice} from "../../VoiceData/LinkedVoice";

export class VexFlowMusicSheetCalculator extends MusicSheetCalculator {
<<<<<<< HEAD
  constructor() {
    super(new VexFlowGraphicalSymbolFactory());
    let a: LyricsEntry = new LyricsEntry(undefined, undefined, undefined);
    a = a;
    MusicSheetCalculator.TextMeasurer = new VexFlowTextMeasurer();
  }

  protected clearRecreatedObjects(): void {
    super.clearRecreatedObjects();
    for (const staffMeasures of this.graphicalMusicSheet.MeasureList) {
      for (const staffMeasure of staffMeasures) {
        (<VexFlowMeasure>staffMeasure).clean();
      }
=======
    constructor() {
        super(new VexFlowGraphicalSymbolFactory());
        MusicSheetCalculator.TextMeasurer = new VexFlowTextMeasurer();
>>>>>>> b22ace83
    }
  }

  //protected clearSystemsAndMeasures(): void {
  //    for (let measure of measures) {
  //
  //    }
  //}

  /**
   * Calculates the x layout of the staff entries within the staff measures belonging to one source measure.
   * All staff entries are x-aligned throughout all vertically aligned staff measures.
   * This method is called within calculateXLayout.
   * The staff entries are aligned with minimum needed x distances.
   * The MinimumStaffEntriesWidth of every measure will be set - needed for system building.
   * @param measures
   * @returns the minimum required x width of the source measure (=list of staff measures)
   */
  protected calculateMeasureXLayout(measures: StaffMeasure[]): number {
    // Finalize beams
    /*for (let measure of measures) {
     (measure as VexFlowMeasure).finalizeBeams();
     (measure as VexFlowMeasure).finalizeTuplets();
     }*/
    // Format the voices
    const allVoices: Vex.Flow.Voice[] = [];
    const formatter: Vex.Flow.Formatter = new Vex.Flow.Formatter({
      align_rests: true,
    });

    for (const measure of measures) {
      const mvoices: { [voiceID: number]: Vex.Flow.Voice; } = (measure as VexFlowMeasure).vfVoices;
      const voices: Vex.Flow.Voice[] = [];
      for (const voiceID in mvoices) {
        if (mvoices.hasOwnProperty(voiceID)) {
          voices.push(mvoices[voiceID]);
          allVoices.push(mvoices[voiceID]);

        }
      }
      if (voices.length === 0) {
        Logging.warn("Found a measure with no voices... Continuing anyway.", mvoices);
        continue;
      }
      formatter.joinVoices(voices);
    }

    let width: number = 200;
    if (allVoices.length > 0) {
      const firstMeasure: VexFlowMeasure = measures[0] as VexFlowMeasure;
      // FIXME: The following ``+ 5.0'' is temporary: it was added as a workaround for
      // FIXME: a more relaxed formatting of voices
      width = formatter.preCalculateMinTotalWidth(allVoices) / unitInPixels + 5.0;
      for (const measure of measures) {
        measure.minimumStaffEntriesWidth = width;
        (measure as VexFlowMeasure).formatVoices = undefined;
      }
      firstMeasure.formatVoices = (w: number) => {
        formatter.format(allVoices, w);
      };
    }

    return width;
  }

  protected createGraphicalTie(tie: Tie, startGse: GraphicalStaffEntry, endGse: GraphicalStaffEntry,
                               startNote: GraphicalNote, endNote: GraphicalNote): GraphicalTie {
    return new GraphicalTie(tie, startNote, endNote);
  }


  protected updateStaffLineBorders(staffLine: StaffLine): void {
    return;
  }

  protected calculateMeasureNumberPlacement(musicSystem: MusicSystem): void {
    return;
  }

  protected staffMeasureCreatedCalculations(measure: StaffMeasure): void {
    (measure as VexFlowMeasure).staffMeasureCreatedCalculations();
  }

  /**
   * Can be used to calculate articulations, stem directions, helper(ledger) lines, and overlapping note x-displacement.
   * Is Excecuted per voice entry of a staff entry.
   * After that layoutStaffEntry is called.
   * @param voiceEntry
   * @param graphicalNotes
   * @param graphicalStaffEntry
   * @param hasPitchedNote
   * @param isGraceStaffEntry
   */
  protected layoutVoiceEntry(voiceEntry: VoiceEntry, graphicalNotes: GraphicalNote[], graphicalStaffEntry: GraphicalStaffEntry,
                             hasPitchedNote: boolean, isGraceStaffEntry: boolean): void {
    // Stem direction calculation:
    if (graphicalNotes.length > 0) {
      const firstNote: GraphicalNote = graphicalNotes[0];
      if (firstNote.sourceNote.ParentVoiceEntry !== undefined) {
        const hasLink: boolean = graphicalStaffEntry.sourceStaffEntry.Link !== undefined;
        if (hasLink) {
          // in case of StaffEntryLink don't check mainVoice / linkedVoice
          if (firstNote.sourceNote.ParentVoiceEntry === graphicalStaffEntry.sourceStaffEntry.VoiceEntries[0]) {
            // set stem up:
            //graphicalStaffEntry.setStemDirection(firstNote, StemEnum.StemUp);
            return;
          } else {
            // set stem down:
            //const last: GraphicalNote = graphicalNotes[graphicalNotes.length - 1];
            //graphicalStaffEntry.setStemDirection(last, StemEnum.StemDown);
            return;
          }
        } else {
          const isMainVoice: boolean = !(firstNote.sourceNote.ParentVoiceEntry.ParentVoice instanceof LinkedVoice);
          // if mainVoice, direction Up, else direction Down
          if (isMainVoice) {
            const mainVoice: Voice = graphicalStaffEntry.getMainVoice();

            if (firstNote.sourceNote.ParentVoiceEntry.ParentVoice === mainVoice) {
              // set stem up:
              //graphicalStaffEntry.setStemDirection(firstNote, StemEnum.StemUp);
              return;
            } else {
              // two Voices present in same Measure
              // set stem down:
              //const last: GraphicalNote = graphicalNotes[graphicalNotes.length - 1];
              //graphicalStaffEntry.setStemDirection(last, StemEnum.StemDown);
              return;
            }
          } else {
            // set stem down:
            //const last: GraphicalNote = graphicalNotes[graphicalNotes.length - 1];
            //graphicalStaffEntry.setStemDirection(last, StemEnum.StemDown);
            return;
          }
        }
      }
    }
  }

  /**
   * Do all layout calculations that have to be done per staff entry, like dots, ornaments, arpeggios....
   * This method is called after the voice entries are handled by layoutVoiceEntry().
   * @param graphicalStaffEntry
   */
  protected layoutStaffEntry(graphicalStaffEntry: GraphicalStaffEntry): void {
    (graphicalStaffEntry.parentMeasure as VexFlowMeasure).layoutStaffEntry(graphicalStaffEntry);
  }

  /**
   * calculates the y positions of the staff lines within a system and
   * furthermore the y positions of the systems themselves.
   */
  protected calculateSystemYLayout(): void {
    for (let idx: number = 0, len: number = this.graphicalMusicSheet.MusicPages.length; idx < len; ++idx) {
      const graphicalMusicPage: GraphicalMusicPage = this.graphicalMusicSheet.MusicPages[idx];
      if (!this.leadSheet) {
        let globalY: number = this.rules.PageTopMargin + this.rules.TitleTopDistance + this.rules.SheetTitleHeight +
          this.rules.TitleBottomDistance;
        for (let idx2: number = 0, len2: number = graphicalMusicPage.MusicSystems.length; idx2 < len2; ++idx2) {
          const musicSystem: MusicSystem = graphicalMusicPage.MusicSystems[idx2];
          // calculate y positions of stafflines within system
          let y: number = 0;
          for (const line of musicSystem.StaffLines) {
            line.PositionAndShape.RelativePosition.y = y;
            y += 10;
          }
          // set y positions of systems using the previous system and a fixed distance.
          musicSystem.PositionAndShape.BorderBottom = y + 0;
          musicSystem.PositionAndShape.RelativePosition.x = this.rules.PageLeftMargin + this.rules.SystemLeftMargin;
          musicSystem.PositionAndShape.RelativePosition.y = globalY;
          globalY += y + 5;
        }
      }
    }
  }

  /**
   * Is called at the begin of the method for creating the vertically aligned staff measures belonging to one source measure.
   */
  protected initStaffMeasuresCreation(): void {
    return;
  }

  protected layoutGraphicalTie(tie: GraphicalTie, tieIsAtSystemBreak: boolean): void {
    const startNote: VexFlowGraphicalNote = (tie.StartNote as VexFlowGraphicalNote);
    let vfStartNote: Vex.Flow.StaveNote = undefined;
    if (startNote !== undefined) {
      vfStartNote = startNote.vfnote[0];
    }

    const endNote: VexFlowGraphicalNote = (tie.EndNote as VexFlowGraphicalNote);
    let vfEndNote: Vex.Flow.StaveNote = undefined;
    if (endNote !== undefined) {
      vfEndNote = endNote.vfnote[0];
    }


    if (tieIsAtSystemBreak) {
      // split tie into two ties:
      const vfTie1: Vex.Flow.StaveTie = new Vex.Flow.StaveTie({
        first_note: vfStartNote,
      });
      const measure1: VexFlowMeasure = (startNote.parentStaffEntry.parentMeasure as VexFlowMeasure);
      measure1.vfTies.push(vfTie1);

      const vfTie2: Vex.Flow.StaveTie = new Vex.Flow.StaveTie({
        last_note: vfEndNote,
      });
      const measure2: VexFlowMeasure = (endNote.parentStaffEntry.parentMeasure as VexFlowMeasure);
      measure2.vfTies.push(vfTie2);
    } else {
      const vfTie: Vex.Flow.StaveTie = new Vex.Flow.StaveTie({
        first_note: vfStartNote,
        last_note: vfEndNote,
      });
      const measure: VexFlowMeasure = (endNote.parentStaffEntry.parentMeasure as VexFlowMeasure);
      measure.vfTies.push(vfTie);
    }
  }

  protected calculateSingleStaffLineLyricsPosition(staffLine: StaffLine, lyricVersesNumber: number[]): void {
    return;
  }

  protected calculateSingleOctaveShift(sourceMeasure: SourceMeasure, multiExpression: MultiExpression, measureIndex: number, staffIndex: number): void {
    return;
  }

  protected calculateWordRepetitionInstruction(repetitionInstruction: RepetitionInstruction, measureIndex: number): void {
    return;
  }

  protected calculateMoodAndUnknownExpression(multiExpression: MultiExpression, measureIndex: number, staffIndex: number): void {
    return;
  }

  protected handleTiedGraphicalNote(tiedGraphicalNote: GraphicalNote, beams: Beam[], activeClef: ClefInstruction,
                                    octaveShiftValue: OctaveEnum, graphicalStaffEntry: GraphicalStaffEntry, duration: Fraction,
                                    openTie: Tie, isLastTieNote: boolean): void {
    return;
  }

  /**
   * Is called if a note is part of a beam.
   * @param graphicalNote
   * @param beam
   * @param openBeams a list of all currently open beams
   */
  protected handleBeam(graphicalNote: GraphicalNote, beam: Beam, openBeams: Beam[]): void {
    (graphicalNote.parentStaffEntry.parentMeasure as VexFlowMeasure).handleBeam(graphicalNote, beam);
  }

  protected handleVoiceEntryLyrics(lyricsEntries: Dictionary<number, LyricsEntry>, voiceEntry: VoiceEntry,
                                   graphicalStaffEntry: GraphicalStaffEntry, openLyricWords: LyricWord[]): void {
    return;
  }

  protected handleVoiceEntryOrnaments(ornamentContainer: OrnamentContainer, voiceEntry: VoiceEntry, graphicalStaffEntry: GraphicalStaffEntry): void {
    return;
  }

  protected handleVoiceEntryArticulations(articulations: ArticulationEnum[], voiceEntry: VoiceEntry, graphicalStaffEntry: GraphicalStaffEntry): void {
    return;
  }

  /**
   * Is called if a note is part of a tuplet.
   * @param graphicalNote
   * @param tuplet
   * @param openTuplets a list of all currently open tuplets
   */
  protected handleTuplet(graphicalNote: GraphicalNote, tuplet: Tuplet, openTuplets: Tuplet[]): void {
    (graphicalNote.parentStaffEntry.parentMeasure as VexFlowMeasure).handleTuplet(graphicalNote, tuplet);
  }
}<|MERGE_RESOLUTION|>--- conflicted
+++ resolved
@@ -33,11 +33,8 @@
 import {LinkedVoice} from "../../VoiceData/LinkedVoice";
 
 export class VexFlowMusicSheetCalculator extends MusicSheetCalculator {
-<<<<<<< HEAD
   constructor() {
     super(new VexFlowGraphicalSymbolFactory());
-    let a: LyricsEntry = new LyricsEntry(undefined, undefined, undefined);
-    a = a;
     MusicSheetCalculator.TextMeasurer = new VexFlowTextMeasurer();
   }
 
@@ -47,11 +44,6 @@
       for (const staffMeasure of staffMeasures) {
         (<VexFlowMeasure>staffMeasure).clean();
       }
-=======
-    constructor() {
-        super(new VexFlowGraphicalSymbolFactory());
-        MusicSheetCalculator.TextMeasurer = new VexFlowTextMeasurer();
->>>>>>> b22ace83
     }
   }
 
