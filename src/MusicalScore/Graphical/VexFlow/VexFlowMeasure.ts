--- conflicted
+++ resolved
@@ -1,4 +1,4 @@
-﻿import {StaffMeasure} from "../StaffMeasure";
+import {StaffMeasure} from "../StaffMeasure";
 import {SourceMeasure} from "../../VoiceData/SourceMeasure";
 import {Staff} from "../../VoiceData/Staff";
 import {StaffLine} from "../StaffLine";
@@ -20,64 +20,8 @@
     }
 
     private stave: Vex.Flow.Stave;
-<<<<<<< HEAD
     private voices: { [voiceID: number]: Vex.Flow.Voice; };
     //private duration: Fraction;
-=======
-
-
-    private static toVexFlowClef(clef: ClefInstruction): Vex.Flow.Clef {
-        let type: string;
-        switch (clef.ClefType) {
-            case ClefEnum.G:
-                type = "treble";
-                break;
-            case ClefEnum.F:
-                type = "bass";
-                break;
-            case ClefEnum.C:
-                type = "baritone-c";
-                break;
-            case ClefEnum.percussion:
-                type = "percussion";
-                break;
-            case ClefEnum.TAB:
-                type = "tab";
-                break;
-            default:
-        }
-        return new Vex.Flow.Clef(type);
-    }
-
-    private static toVexFlowTimeSignature(rhythm: RhythmInstruction): Vex.Flow.TimeSignature {
-        let timeSpec: string;
-        switch (rhythm.SymbolEnum) {
-            case RhythmSymbolEnum.NONE:
-                timeSpec = rhythm.Rhythm.Numerator + "/" + rhythm.Rhythm.Denominator;
-                break;
-            case RhythmSymbolEnum.COMMON:
-                timeSpec = "C";
-                break;
-            case RhythmSymbolEnum.CUT:
-                timeSpec = "C|";
-                break;
-            default:
-        }
-        return new Vex.Flow.TimeSignature(timeSpec);
-    }
-
-    private static toKeySignatureString(key: KeyInstruction): string {
-        switch (key.Mode) {
-            case KeyEnum.none:
-                return undefined;
-            case KeyEnum.minor:
-                return VexFlowMeasure.minorMap[key.Key];
-            case KeyEnum.major:
-                return VexFlowMeasure.majorMap[key.Key] + "m";
-            default:
-        }
-    }
->>>>>>> f4ac6217
 
     /**
      * Reset all the geometric values and parameters of this measure and put it in an initialized state.
