--- conflicted
+++ resolved
@@ -69,7 +69,6 @@
             space_above_staff_ln: 0,
             space_below_staff_ln: 0,
         });
-        this.beginModifiers = [];
         this.updateInstructionWidth();
     }
 
@@ -86,37 +85,23 @@
      * @returns the x-width in osmd units
      */
     public getLineWidth(line: SystemLinesEnum): number {
-<<<<<<< HEAD
-        // See values in VexFlow's stavebarline.js
         switch (line) {
-            case SystemLinesEnum.SingleThin:
-                return 5.0 / unitInPixels;
-            case SystemLinesEnum.DoubleThin:
-                return 5.0 / unitInPixels;
+            // return 0 for the normal lines, as the line width will be considered at the updateInstructionWidth() method using the stavemodifiers.
+            // case SystemLinesEnum.SingleThin:
+            //     return 5.0 / unitInPixels;
+            // case SystemLinesEnum.DoubleThin:
+            //     return 5.0 / unitInPixels;
+            //     case SystemLinesEnum.ThinBold:
+            //     return 5.0 / unitInPixels;
+            // but just add a little extra space for repetitions (cosmetics):
             case SystemLinesEnum.BoldThinDots:
             case SystemLinesEnum.DotsThinBold:
-                return 20.0 / unitInPixels;
+                return 10.0 / unitInPixels;
             case SystemLinesEnum.DotsBoldBoldDots:
-                return 20.0 / unitInPixels;
-                case SystemLinesEnum.ThinBold:
-                return 5.0 / unitInPixels;
+                return 10.0 / unitInPixels;
             default:
-                return 5.0 / unitInPixels;
-        }
-=======
-        // don't return here any value, as the line width will be considered at the updateInstructionWidth() method using the stavemodifiers.
-        return 0;
-        // See values in VexFlow's stavebarline.js
-        // const vfline: any = VexFlowConverter.line(line);
-        // switch (vfline) {
-        //     case Vex.Flow.StaveConnector.type.SINGLE:
-        //         return 1.0 / unitInPixels;
-        //     case Vex.Flow.StaveConnector.type.DOUBLE:
-        //         return 3.0 / unitInPixels;
-        //     default:
-        //         return 0;
-        // }
->>>>>>> 1509a819
+                return 0;
+        }
     }
 
     /**
@@ -525,15 +510,20 @@
      */
     private updateInstructionWidth(): void {
         let beginInstructionsWidth: number = 0;
+        let endInstructionsWidth: number = 0;
         const modifiers: Vex.Flow.StaveModifier[] = this.stave.getModifiers();
         for (const mod of modifiers) {
             if (mod.getPosition() === Vex.Flow.StaveModifier.Position.BEGIN) {
                 beginInstructionsWidth += mod.getWidth() + mod.getPadding(undefined);
-            }
-        }
-
-        this.beginInstructionsWidth = beginInstructionsWidth / unitInPixels; // (this.stave.getNoteStartX() - this.stave.getX()) / unitInPixels;
-        this.endInstructionsWidth = (this.stave.getX() + this.stave.getWidth() - this.stave.getNoteEndX()) / unitInPixels;
+            } else if (mod.getPosition() === Vex.Flow.StaveModifier.Position.END) {
+                endInstructionsWidth += mod.getWidth() + mod.getPadding(undefined);
+            }
+        }
+
+        this.beginInstructionsWidth = beginInstructionsWidth / unitInPixels;
+        this.endInstructionsWidth = endInstructionsWidth / unitInPixels;
+        //this.beginInstructionsWidth =  (this.stave.getNoteStartX() - this.stave.getX()) / unitInPixels;
+        //this.endInstructionsWidth = (this.stave.getX() + this.stave.getWidth() - this.stave.getNoteEndX()) / unitInPixels;
     }
 
     /**
