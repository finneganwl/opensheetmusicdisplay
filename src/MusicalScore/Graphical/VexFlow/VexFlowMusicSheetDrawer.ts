--- conflicted
+++ resolved
@@ -18,14 +18,11 @@
 import { VexFlowStaffLine } from "./VexFlowStaffLine";
 import {StaffLine} from "../StaffLine";
 import {EngravingRules} from "../EngravingRules";
-<<<<<<< HEAD
 import { GraphicalSlur } from "../GraphicalSlur";
 import { PlacementEnum } from "../../VoiceData/Expressions/AbstractExpression";
-=======
 import {GraphicalInstantaneousTempoExpression} from "../GraphicalInstantaneousTempoExpression";
 import {GraphicalInstantaneousDynamicExpression} from "../GraphicalInstantaneousDynamicExpression";
 import log = require("loglevel");
->>>>>>> 0845c6d6
 
 /**
  * This is a global constant which denotes the height in pixels of the space between two lines of the stave
