--- conflicted
+++ resolved
@@ -348,7 +348,6 @@
             this.drawMeasure(measure);
         }
 
-<<<<<<< HEAD
         if (staffLine.LyricsDashes.length > 0) {
             this.drawDashes(staffLine.LyricsDashes);
         }
@@ -357,8 +356,6 @@
 
         this.drawInstantaniousDynamic(staffLine);
 
-=======
->>>>>>> e9da9e1d
         if (this.skyLineVisible) {
             this.drawSkyLine(staffLine);
         }
