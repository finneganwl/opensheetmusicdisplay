import {Staff} from "../VoiceData/Staff";
import {BoundingBox} from "./BoundingBox";
import {Instrument} from "../Instrument";
import {GraphicalLine} from "./GraphicalLine";
import {GraphicalStaffEntry} from "./GraphicalStaffEntry";
import {GraphicalObject} from "./GraphicalObject";
import {GraphicalMeasure} from "./GraphicalMeasure";
import {MusicSystem} from "./MusicSystem";
import {StaffLineActivitySymbol} from "./StaffLineActivitySymbol";
import {PointF2D} from "../../Common/DataObjects/PointF2D";
import {GraphicalLabel} from "./GraphicalLabel";
<<<<<<< HEAD
import { GraphicalOctaveShift } from "./GraphicalOctaveShift";
=======
>>>>>>> 0bb0b5e6
import { SkyBottomLineCalculator } from "./SkyBottomLineCalculator";

/**
 * A StaffLine contains the [[Measure]]s in one line of the music sheet
 * (one instrument, one line, until a line break)
 */
export abstract class StaffLine extends GraphicalObject {
    protected measures: GraphicalMeasure[] = [];
    protected staffLines: GraphicalLine[] = new Array(5);
    protected parentMusicSystem: MusicSystem;
    protected parentStaff: Staff;
<<<<<<< HEAD
    protected skyLine: number[];
    protected bottomLine: number[];
    protected octaveShifts: GraphicalOctaveShift[] = [];
=======
>>>>>>> 0bb0b5e6
    protected skyBottomLine: SkyBottomLineCalculator;
    protected lyricLines: GraphicalLine[] = [];
    protected lyricsDashes: GraphicalLabel[] = [];

    constructor(parentSystem: MusicSystem, parentStaff: Staff) {
        super();
        this.parentMusicSystem = parentSystem;
        this.parentStaff = parentStaff;
        this.boundingBox = new BoundingBox(this, parentSystem.PositionAndShape);
        this.skyBottomLine = new SkyBottomLineCalculator(this);
    }

    public get Measures(): GraphicalMeasure[] {
        return this.measures;
    }

    public set Measures(value: GraphicalMeasure[]) {
        this.measures = value;
    }

    public get StaffLines(): GraphicalLine[] {
        return this.staffLines;
    }

    public set StaffLines(value: GraphicalLine[]) {
        this.staffLines = value;
    }

    public get NextStaffLine(): StaffLine {
        const idxInParent: number = this.parentMusicSystem.StaffLines.indexOf(this);
        return idxInParent !== this.parentMusicSystem.StaffLines.length ? this.parentMusicSystem.StaffLines[idxInParent + 1] : undefined;
    }

    public get LyricLines(): GraphicalLine[] {
        return this.lyricLines;
    }

    public set LyricLines(value: GraphicalLine[]) {
        this.lyricLines = value;
    }

    public get LyricsDashes(): GraphicalLabel[] {
        return this.lyricsDashes;
    }

    public set LyricsDashes(value: GraphicalLabel[]) {
        this.lyricsDashes = value;
    }

    public get ParentMusicSystem(): MusicSystem {
        return this.parentMusicSystem;
    }

    public set ParentMusicSystem(value: MusicSystem) {
        this.parentMusicSystem = value;
    }

    public get ParentStaff(): Staff {
        return this.parentStaff;
    }

    public set ParentStaff(value: Staff) {
        this.parentStaff = value;
    }

    public get SkyBottomLineCalculator(): SkyBottomLineCalculator {
        return this.skyBottomLine;
    }

    public get SkyLine(): number[] {
        return this.skyBottomLine.SkyLine;
    }

    public get BottomLine(): number[] {
        return this.skyBottomLine.BottomLine;
<<<<<<< HEAD
    }

    public get OctaveShifts(): GraphicalOctaveShift[] {
        return this.octaveShifts;
    }

    public set OctaveShifts(value: GraphicalOctaveShift[]) {
        this.octaveShifts = value;
=======
>>>>>>> 0bb0b5e6
    }

    public addActivitySymbolClickArea(): void {
        const activitySymbol: StaffLineActivitySymbol = new StaffLineActivitySymbol(this);
        const staffLinePsi: BoundingBox = this.PositionAndShape;
        activitySymbol.PositionAndShape.RelativePosition =
            new PointF2D(staffLinePsi.RelativePosition.x + staffLinePsi.BorderRight + 0.5, staffLinePsi.RelativePosition.y + 0.5);
        activitySymbol.PositionAndShape.Parent = this.parentMusicSystem.PositionAndShape;
    }

    /**
     * True iff [[StaffLine]] belongs to an [[Instrument]] with more than one [[Staff]].
     * @returns {boolean}
     */
    public isPartOfMultiStaffInstrument(): boolean {
        const instrument: Instrument = this.parentStaff.ParentInstrument;
        if (instrument.Staves.length > 1) {
            return true;
        }
        return false;
    }

    /**
     * Find the [[GraphicalStaffEntry]] closest to the given xPosition.
     * @param xPosition
     * @returns {GraphicalStaffEntry}
     */
    public findClosestStaffEntry(xPosition: number): GraphicalStaffEntry {
        let closestStaffentry: GraphicalStaffEntry = undefined;
        for (let idx: number = 0, len: number = this.Measures.length; idx < len; ++idx) {
            const graphicalMeasure: GraphicalMeasure = this.Measures[idx];
            for (let idx2: number = 0, len2: number = graphicalMeasure.staffEntries.length; idx2 < len2; ++idx2) {
                const graphicalStaffEntry: GraphicalStaffEntry = graphicalMeasure.staffEntries[idx2];
                if (
                    Math.abs(graphicalStaffEntry.PositionAndShape.RelativePosition.x - xPosition + graphicalMeasure.PositionAndShape.RelativePosition.x) < 5.0
                ) {
                    closestStaffentry = graphicalStaffEntry;
                }
            }
        }
        return closestStaffentry;
    }
}<|MERGE_RESOLUTION|>--- conflicted
+++ resolved
@@ -9,11 +9,8 @@
 import {StaffLineActivitySymbol} from "./StaffLineActivitySymbol";
 import {PointF2D} from "../../Common/DataObjects/PointF2D";
 import {GraphicalLabel} from "./GraphicalLabel";
-<<<<<<< HEAD
+import { SkyBottomLineCalculator } from "./SkyBottomLineCalculator";
 import { GraphicalOctaveShift } from "./GraphicalOctaveShift";
-=======
->>>>>>> 0bb0b5e6
-import { SkyBottomLineCalculator } from "./SkyBottomLineCalculator";
 
 /**
  * A StaffLine contains the [[Measure]]s in one line of the music sheet
@@ -24,12 +21,7 @@
     protected staffLines: GraphicalLine[] = new Array(5);
     protected parentMusicSystem: MusicSystem;
     protected parentStaff: Staff;
-<<<<<<< HEAD
-    protected skyLine: number[];
-    protected bottomLine: number[];
     protected octaveShifts: GraphicalOctaveShift[] = [];
-=======
->>>>>>> 0bb0b5e6
     protected skyBottomLine: SkyBottomLineCalculator;
     protected lyricLines: GraphicalLine[] = [];
     protected lyricsDashes: GraphicalLabel[] = [];
@@ -105,7 +97,6 @@
 
     public get BottomLine(): number[] {
         return this.skyBottomLine.BottomLine;
-<<<<<<< HEAD
     }
 
     public get OctaveShifts(): GraphicalOctaveShift[] {
@@ -114,8 +105,6 @@
 
     public set OctaveShifts(value: GraphicalOctaveShift[]) {
         this.octaveShifts = value;
-=======
->>>>>>> 0bb0b5e6
     }
 
     public addActivitySymbolClickArea(): void {
