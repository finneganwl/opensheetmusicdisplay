﻿import {MusicSystem} from "./MusicSystem";
import {GraphicalStaffEntry} from "./GraphicalStaffEntry";
import {SourceMeasure} from "../VoiceData/SourceMeasure";
import {StaffLine} from "./StaffLine";
import {Staff} from "../VoiceData/Staff";
import {GraphicalObject} from "./GraphicalObject";
import {ClefInstruction} from "../VoiceData/Instructions/ClefInstruction";
import {KeyInstruction} from "../VoiceData/Instructions/KeyInstruction";
import {RhythmInstruction} from "../VoiceData/Instructions/RhythmInstruction";
import {Fraction} from "../../Common/DataObjects/fraction";
import {Voice} from "../VoiceData/Voice";
import {VoiceEntry} from "../VoiceData/VoiceEntry";
import {GraphicalNote} from "./GraphicalNote";
import {SystemLinesEnum} from "./SystemLinesEnum";
import {BoundingBox} from "./BoundingBox";
export class StaffMeasure extends GraphicalObject {
    protected firstInstructionStaffEntry: GraphicalStaffEntry;
    protected lastInstructionStaffEntry: GraphicalStaffEntry;
    private parentStaff: Staff;
    private measureNumber: number = -1;
    private parentStaffLine: StaffLine;
<<<<<<< HEAD
    constructor(staff: Staff = undefined, staffLine: StaffLine = undefined, parentSourceMeasure: SourceMeasure = undefined) {
        this.staff = staff;
        this.ParentSourceMeasure = parentSourceMeasure;
        this.parentStaffLine = staffLine;
        if (staffLine !== undefined)
            this.staff = staffLine.ParentStaff;
        if (this.ParentSourceMeasure !== undefined)
=======
    
    constructor(staff: Staff = null, parentSourceMeasure: SourceMeasure = null, staffLine: StaffLine = null) {
        this.parentStaff = staff;
        this.ParentSourceMeasure = parentSourceMeasure;
        this.parentStaffLine = staffLine;
        if (staffLine != null) {
            this.parentStaff = staffLine.ParentStaff;
            this.PositionAndShape = new BoundingBox(staffLine.PositionAndShape, this);
        }
        else {
            this.PositionAndShape = new BoundingBox(this);
        }
        this.PositionAndShape.BorderBottom = 4;
        if (this.ParentSourceMeasure != null)
>>>>>>> ed5154ea
            this.measureNumber = this.ParentSourceMeasure.MeasureNumber;

        this.StaffEntries = [];
<<<<<<< HEAD
        if (staffLine !== undefined)
            this.PositionAndShape = new BoundingBox(staffLine.PositionAndShape, this);
        else this.PositionAndShape = new BoundingBox(this);
=======
>>>>>>> ed5154ea
    }
    public ParentSourceMeasure: SourceMeasure;
    public StaffEntries: GraphicalStaffEntry[];
    public ParentMusicSystem: MusicSystem;
    public BeginInstructionsWidth: number;
    public MinimumStaffEntriesWidth: number;
    public StaffEntriesScaleFactor: number;
    public EndInstructionsWidth: number;
    public hasError: boolean;
    public get ParentStaff(): Staff {
        return this.parentStaff;
    }
    public get MeasureNumber(): number {
        return this.measureNumber;
    }
    public get FirstInstructionStaffEntry(): GraphicalStaffEntry {
        return this.firstInstructionStaffEntry;
    }
    public set FirstInstructionStaffEntry(value: GraphicalStaffEntry) {
        this.firstInstructionStaffEntry = value;
    }
    public get LastInstructionStaffEntry(): GraphicalStaffEntry {
        return this.lastInstructionStaffEntry;
    }
    public set LastInstructionStaffEntry(value: GraphicalStaffEntry) {
        this.lastInstructionStaffEntry = value;
    }
    public get ParentStaffLine(): StaffLine {
        return this.parentStaffLine;
    }
    public set ParentStaffLine(value: StaffLine) {
        this.parentStaffLine = value;
        if (this.parentStaffLine !== undefined)
            this.PositionAndShape.Parent = this.parentStaffLine.PositionAndShape;
    }
    public ResetLayout(): void { throw new Error('not implemented'); }
    public GetLineWidth(line: SystemLinesEnum): number { throw new Error('not implemented'); }
    public AddClefAtBegin(clef: ClefInstruction): void { throw new Error('not implemented'); }
    public AddKeyAtBegin(currentKey: KeyInstruction, previousKey: KeyInstruction, currentClef: ClefInstruction): void { throw new Error('not implemented'); }
    public AddRhythmAtBegin(rhythm: RhythmInstruction): void { throw new Error('not implemented'); }
    public AddClefAtEnd(clef: ClefInstruction): void { throw new Error('not implemented'); }
    public SetPositionInStaffline(xPos: number): void { throw new Error('not implemented'); }
    public SetWidth(width: number): void { throw new Error('not implemented'); }
    public LayoutSymbols(): void { throw new Error('not implemented'); }
    public findGraphicalStaffEntryFromTimestamp(relativeTimestamp: Fraction): GraphicalStaffEntry {
        for (let idx: number = 0, len: number = this.StaffEntries.length; idx < len; ++idx) {
            let graphicalStaffEntry: GraphicalStaffEntry = this.StaffEntries[idx];
            if (graphicalStaffEntry.RelInMeasureTimestamp === relativeTimestamp)
                return graphicalStaffEntry;
        }
        return undefined;
    }
    public findGraphicalStaffEntryFromVerticalContainerTimestamp(absoluteTimestamp: Fraction): GraphicalStaffEntry {
        for (let idx: number = 0, len: number = this.StaffEntries.length; idx < len; ++idx) {
            let graphicalStaffEntry: GraphicalStaffEntry = this.StaffEntries[idx];
            if (graphicalStaffEntry.SourceStaffEntry.VerticalContainerParent.getAbsoluteTimestamp() === absoluteTimestamp)
                return graphicalStaffEntry;
        }
        return undefined;
    }
    public hasSameDurationWithSourceMeasureParent(): boolean {
        let duration: Fraction = new Fraction(0, 1);
        for (let idx: number = 0, len: number = this.StaffEntries.length; idx < len; ++idx) {
            let graphicalStaffEntry: GraphicalStaffEntry = this.StaffEntries[idx];
            duration.push(graphicalStaffEntry.findStaffEntryMinNoteLength());
        }
        return duration === this.ParentSourceMeasure.Duration;
    }
    public hasMultipleVoices(): boolean {
        if (this.StaffEntries.length === 0)
            return false;
        let voices: Voice[] = [];
        for (let idx: number = 0, len: number = this.StaffEntries.length; idx < len; ++idx) {
            let staffEntry: GraphicalStaffEntry = this.StaffEntries[idx];
            for (let idx2: number = 0, len2: number = staffEntry.SourceStaffEntry.VoiceEntries.length; idx2 < len2; ++idx2) {
                let voiceEntry: VoiceEntry = staffEntry.SourceStaffEntry.VoiceEntries[idx2];
                if (voices.indexOf(voiceEntry.ParentVoice) < 0)
                    voices.push(voiceEntry.ParentVoice);
            }
        }
        if (voices.length > 1)
            return true;
        return false;
    }
    public isVisible(): boolean {
        return this.ParentStaff.ParentInstrument.Visible;
    }
    public getGraphicalMeasureDurationFromStaffEntries(): Fraction {
        let duration: Fraction = new Fraction(0, 1);
        let voices: Voice[] = [];
        for (let idx: number = 0, len: number = this.StaffEntries.length; idx < len; ++idx) {
            let graphicalStaffEntry: GraphicalStaffEntry = this.StaffEntries[idx];
            for (let idx2: number = 0, len2: number = graphicalStaffEntry.SourceStaffEntry.VoiceEntries.length; idx2 < len2; ++idx2) {
                let voiceEntry: VoiceEntry = graphicalStaffEntry.SourceStaffEntry.VoiceEntries[idx2];
                if (voices.indexOf(voiceEntry.ParentVoice) < 0)
                    voices.push(voiceEntry.ParentVoice);
            }
        }
        for (let idx: number = 0, len: number = voices.length; idx < len; ++idx) {
            let voice: Voice = voices[idx];
            let voiceDuration: Fraction = new Fraction(0, 1);
            for (let idx2: number = 0, len2: number = this.StaffEntries.length; idx2 < len2; ++idx2) {
                let graphicalStaffEntry: GraphicalStaffEntry = this.StaffEntries[idx2];
                for (let idx3: number = 0, len3: number = graphicalStaffEntry.Notes.length; idx3 < len3; ++idx3) {
                    let graphicalNotes: GraphicalNote[] = graphicalStaffEntry.Notes[idx3];
                    if (graphicalNotes.length > 0 && graphicalNotes[0].SourceNote.ParentVoiceEntry.ParentVoice === voice)
                        voiceDuration.push(graphicalNotes[0].GraphicalNoteLength);
                }
            }
            if (voiceDuration > duration)
                duration = Fraction.createFromFraction(voiceDuration);
        }
        return duration;
    }
    public addGraphicalStaffEntry(graphicalStaffEntry: GraphicalStaffEntry): void {
        this.StaffEntries.push(graphicalStaffEntry);
        this.PositionAndShape.ChildElements.push(graphicalStaffEntry.PositionAndShape);
    }
    public addGraphicalStaffEntryAtTimestamp(staffEntry: GraphicalStaffEntry): void {
        if (staffEntry !== undefined) {
            if (this.StaffEntries.length === 0 || this.StaffEntries[this.StaffEntries.length - 1].RelInMeasureTimestamp < staffEntry.RelInMeasureTimestamp)
                this.StaffEntries.push(staffEntry);
            else {
                for (let i: number = this.StaffEntries.length - 1; i >= 0; i--) {
                    if (this.StaffEntries[i].RelInMeasureTimestamp < staffEntry.RelInMeasureTimestamp) {
                        this.StaffEntries.splice(i + 1, 0, staffEntry);
                        break;
                    }
                    if (i === 0)
                        this.StaffEntries.splice(i, 0, staffEntry);
                }
            }
            this.PositionAndShape.ChildElements.push(staffEntry.PositionAndShape);
        }
    }
    public beginsWithLineRepetition(): boolean {
        let sourceMeasure: SourceMeasure = this.ParentSourceMeasure;
        if (sourceMeasure === undefined)
            return false;
        return sourceMeasure.beginsWithLineRepetition();
    }
    public endsWithLineRepetition(): boolean {
        let sourceMeasure: SourceMeasure = this.ParentSourceMeasure;
        if (sourceMeasure === undefined)
            return false;
        return sourceMeasure.endsWithLineRepetition();
    }
    public beginsWithWordRepetition(): boolean {
        let sourceMeasure: SourceMeasure = this.ParentSourceMeasure;
        if (sourceMeasure === undefined)
            return false;
        return sourceMeasure.beginsWithWordRepetition();
    }
    public endsWithWordRepetition(): boolean {
        let sourceMeasure: SourceMeasure = this.ParentSourceMeasure;
        if (sourceMeasure === undefined)
            return false;
        return sourceMeasure.endsWithWordRepetition();
    }
}<|MERGE_RESOLUTION|>--- conflicted
+++ resolved
@@ -1,4 +1,4 @@
-﻿import {MusicSystem} from "./MusicSystem";
+import {MusicSystem} from "./MusicSystem";
 import {GraphicalStaffEntry} from "./GraphicalStaffEntry";
 import {SourceMeasure} from "../VoiceData/SourceMeasure";
 import {StaffLine} from "./StaffLine";
@@ -13,202 +13,250 @@
 import {GraphicalNote} from "./GraphicalNote";
 import {SystemLinesEnum} from "./SystemLinesEnum";
 import {BoundingBox} from "./BoundingBox";
+
 export class StaffMeasure extends GraphicalObject {
     protected firstInstructionStaffEntry: GraphicalStaffEntry;
     protected lastInstructionStaffEntry: GraphicalStaffEntry;
+
+    constructor(staff: Staff = undefined, parentSourceMeasure: SourceMeasure = undefined, staffLine: StaffLine = undefined) {
+        this.parentStaff = staff;
+        this.parentSourceMeasure = parentSourceMeasure;
+        this.parentStaffLine = staffLine;
+        if (staffLine !== undefined) {
+            this.parentStaff = staffLine.ParentStaff;
+            this.PositionAndShape = new BoundingBox(staffLine.PositionAndShape, this);
+        } else {
+            this.PositionAndShape = new BoundingBox(this);
+        }
+        this.PositionAndShape.BorderBottom = 4;
+        if (this.parentSourceMeasure !== undefined) {
+            this.measureNumber = this.parentSourceMeasure.MeasureNumber;
+        }
+
+        this.staffEntries = [];
+    }
+
+    public parentSourceMeasure: SourceMeasure;
+    public staffEntries: GraphicalStaffEntry[];
+    public parentMusicSystem: MusicSystem;
+    public beginInstructionsWidth: number;
+    public minimumStaffEntriesWidth: number;
+    public staffEntriesScaleFactor: number;
+    public endInstructionsWidth: number;
+    public hasError: boolean;
+
     private parentStaff: Staff;
     private measureNumber: number = -1;
     private parentStaffLine: StaffLine;
-<<<<<<< HEAD
-    constructor(staff: Staff = undefined, staffLine: StaffLine = undefined, parentSourceMeasure: SourceMeasure = undefined) {
-        this.staff = staff;
-        this.ParentSourceMeasure = parentSourceMeasure;
-        this.parentStaffLine = staffLine;
-        if (staffLine !== undefined)
-            this.staff = staffLine.ParentStaff;
-        if (this.ParentSourceMeasure !== undefined)
-=======
-    
-    constructor(staff: Staff = null, parentSourceMeasure: SourceMeasure = null, staffLine: StaffLine = null) {
-        this.parentStaff = staff;
-        this.ParentSourceMeasure = parentSourceMeasure;
-        this.parentStaffLine = staffLine;
-        if (staffLine != null) {
-            this.parentStaff = staffLine.ParentStaff;
-            this.PositionAndShape = new BoundingBox(staffLine.PositionAndShape, this);
-        }
-        else {
-            this.PositionAndShape = new BoundingBox(this);
-        }
-        this.PositionAndShape.BorderBottom = 4;
-        if (this.ParentSourceMeasure != null)
->>>>>>> ed5154ea
-            this.measureNumber = this.ParentSourceMeasure.MeasureNumber;
-
-        this.StaffEntries = [];
-<<<<<<< HEAD
-        if (staffLine !== undefined)
-            this.PositionAndShape = new BoundingBox(staffLine.PositionAndShape, this);
-        else this.PositionAndShape = new BoundingBox(this);
-=======
->>>>>>> ed5154ea
-    }
-    public ParentSourceMeasure: SourceMeasure;
-    public StaffEntries: GraphicalStaffEntry[];
-    public ParentMusicSystem: MusicSystem;
-    public BeginInstructionsWidth: number;
-    public MinimumStaffEntriesWidth: number;
-    public StaffEntriesScaleFactor: number;
-    public EndInstructionsWidth: number;
-    public hasError: boolean;
+
     public get ParentStaff(): Staff {
         return this.parentStaff;
     }
+
     public get MeasureNumber(): number {
         return this.measureNumber;
     }
+
     public get FirstInstructionStaffEntry(): GraphicalStaffEntry {
         return this.firstInstructionStaffEntry;
     }
+
     public set FirstInstructionStaffEntry(value: GraphicalStaffEntry) {
         this.firstInstructionStaffEntry = value;
     }
+
     public get LastInstructionStaffEntry(): GraphicalStaffEntry {
         return this.lastInstructionStaffEntry;
     }
+
     public set LastInstructionStaffEntry(value: GraphicalStaffEntry) {
         this.lastInstructionStaffEntry = value;
     }
+
     public get ParentStaffLine(): StaffLine {
         return this.parentStaffLine;
     }
+
     public set ParentStaffLine(value: StaffLine) {
         this.parentStaffLine = value;
-        if (this.parentStaffLine !== undefined)
+        if (this.parentStaffLine !== undefined) {
             this.PositionAndShape.Parent = this.parentStaffLine.PositionAndShape;
-    }
-    public ResetLayout(): void { throw new Error('not implemented'); }
-    public GetLineWidth(line: SystemLinesEnum): number { throw new Error('not implemented'); }
-    public AddClefAtBegin(clef: ClefInstruction): void { throw new Error('not implemented'); }
-    public AddKeyAtBegin(currentKey: KeyInstruction, previousKey: KeyInstruction, currentClef: ClefInstruction): void { throw new Error('not implemented'); }
-    public AddRhythmAtBegin(rhythm: RhythmInstruction): void { throw new Error('not implemented'); }
-    public AddClefAtEnd(clef: ClefInstruction): void { throw new Error('not implemented'); }
-    public SetPositionInStaffline(xPos: number): void { throw new Error('not implemented'); }
-    public SetWidth(width: number): void { throw new Error('not implemented'); }
-    public LayoutSymbols(): void { throw new Error('not implemented'); }
+        }
+    }
+
+    public ResetLayout(): void {
+        throw new Error("not implemented");
+    }
+
+    public GetLineWidth(line: SystemLinesEnum): number {
+        throw new Error("not implemented");
+    }
+
+    public AddClefAtBegin(clef: ClefInstruction): void {
+        throw new Error("not implemented");
+    }
+
+    public AddKeyAtBegin(currentKey: KeyInstruction, previousKey: KeyInstruction, currentClef: ClefInstruction): void {
+        throw new Error("not implemented");
+    }
+
+    public AddRhythmAtBegin(rhythm: RhythmInstruction): void {
+        throw new Error("not implemented");
+    }
+
+    public AddClefAtEnd(clef: ClefInstruction): void {
+        throw new Error("not implemented");
+    }
+
+    public SetPositionInStaffline(xPos: number): void {
+        throw new Error("not implemented");
+    }
+
+    public SetWidth(width: number): void {
+        throw new Error("not implemented");
+    }
+
+    public LayoutSymbols(): void {
+        throw new Error("not implemented");
+    }
+
     public findGraphicalStaffEntryFromTimestamp(relativeTimestamp: Fraction): GraphicalStaffEntry {
-        for (let idx: number = 0, len: number = this.StaffEntries.length; idx < len; ++idx) {
-            let graphicalStaffEntry: GraphicalStaffEntry = this.StaffEntries[idx];
-            if (graphicalStaffEntry.RelInMeasureTimestamp === relativeTimestamp)
+        for (let idx: number = 0, len: number = this.staffEntries.length; idx < len; ++idx) {
+            let graphicalStaffEntry: GraphicalStaffEntry = this.staffEntries[idx];
+            if (graphicalStaffEntry.relInMeasureTimestamp === relativeTimestamp) {
                 return graphicalStaffEntry;
+            }
         }
         return undefined;
     }
+
     public findGraphicalStaffEntryFromVerticalContainerTimestamp(absoluteTimestamp: Fraction): GraphicalStaffEntry {
-        for (let idx: number = 0, len: number = this.StaffEntries.length; idx < len; ++idx) {
-            let graphicalStaffEntry: GraphicalStaffEntry = this.StaffEntries[idx];
-            if (graphicalStaffEntry.SourceStaffEntry.VerticalContainerParent.getAbsoluteTimestamp() === absoluteTimestamp)
+        for (let idx: number = 0, len: number = this.staffEntries.length; idx < len; ++idx) {
+            let graphicalStaffEntry: GraphicalStaffEntry = this.staffEntries[idx];
+            if (graphicalStaffEntry.sourceStaffEntry.VerticalContainerParent.getAbsoluteTimestamp() === absoluteTimestamp) {
                 return graphicalStaffEntry;
+            }
         }
         return undefined;
     }
+
     public hasSameDurationWithSourceMeasureParent(): boolean {
         let duration: Fraction = new Fraction(0, 1);
-        for (let idx: number = 0, len: number = this.StaffEntries.length; idx < len; ++idx) {
-            let graphicalStaffEntry: GraphicalStaffEntry = this.StaffEntries[idx];
-            duration.push(graphicalStaffEntry.findStaffEntryMinNoteLength());
-        }
-        return duration === this.ParentSourceMeasure.Duration;
-    }
+        for (let idx: number = 0, len: number = this.staffEntries.length; idx < len; ++idx) {
+            let graphicalStaffEntry: GraphicalStaffEntry = this.staffEntries[idx];
+            duration.Add(graphicalStaffEntry.findStaffEntryMinNoteLength());
+        }
+        return duration === this.parentSourceMeasure.Duration;
+    }
+
     public hasMultipleVoices(): boolean {
-        if (this.StaffEntries.length === 0)
-            return false;
+        if (this.staffEntries.length === 0) {
+            return false;
+        }
         let voices: Voice[] = [];
-        for (let idx: number = 0, len: number = this.StaffEntries.length; idx < len; ++idx) {
-            let staffEntry: GraphicalStaffEntry = this.StaffEntries[idx];
-            for (let idx2: number = 0, len2: number = staffEntry.SourceStaffEntry.VoiceEntries.length; idx2 < len2; ++idx2) {
-                let voiceEntry: VoiceEntry = staffEntry.SourceStaffEntry.VoiceEntries[idx2];
-                if (voices.indexOf(voiceEntry.ParentVoice) < 0)
+        for (let idx: number = 0, len: number = this.staffEntries.length; idx < len; ++idx) {
+            let staffEntry: GraphicalStaffEntry = this.staffEntries[idx];
+            for (let idx2: number = 0, len2: number = staffEntry.sourceStaffEntry.VoiceEntries.length; idx2 < len2; ++idx2) {
+                let voiceEntry: VoiceEntry = staffEntry.sourceStaffEntry.VoiceEntries[idx2];
+                if (voices.indexOf(voiceEntry.ParentVoice) < 0) {
                     voices.push(voiceEntry.ParentVoice);
-            }
-        }
-        if (voices.length > 1)
+                }
+            }
+        }
+        if (voices.length > 1) {
             return true;
+        }
         return false;
     }
+
     public isVisible(): boolean {
         return this.ParentStaff.ParentInstrument.Visible;
     }
+
     public getGraphicalMeasureDurationFromStaffEntries(): Fraction {
         let duration: Fraction = new Fraction(0, 1);
         let voices: Voice[] = [];
-        for (let idx: number = 0, len: number = this.StaffEntries.length; idx < len; ++idx) {
-            let graphicalStaffEntry: GraphicalStaffEntry = this.StaffEntries[idx];
-            for (let idx2: number = 0, len2: number = graphicalStaffEntry.SourceStaffEntry.VoiceEntries.length; idx2 < len2; ++idx2) {
-                let voiceEntry: VoiceEntry = graphicalStaffEntry.SourceStaffEntry.VoiceEntries[idx2];
-                if (voices.indexOf(voiceEntry.ParentVoice) < 0)
+        for (let idx: number = 0, len: number = this.staffEntries.length; idx < len; ++idx) {
+            let graphicalStaffEntry: GraphicalStaffEntry = this.staffEntries[idx];
+            for (let idx2: number = 0, len2: number = graphicalStaffEntry.sourceStaffEntry.VoiceEntries.length; idx2 < len2; ++idx2) {
+                let voiceEntry: VoiceEntry = graphicalStaffEntry.sourceStaffEntry.VoiceEntries[idx2];
+                if (voices.indexOf(voiceEntry.ParentVoice) < 0) {
                     voices.push(voiceEntry.ParentVoice);
+                }
             }
         }
         for (let idx: number = 0, len: number = voices.length; idx < len; ++idx) {
             let voice: Voice = voices[idx];
             let voiceDuration: Fraction = new Fraction(0, 1);
-            for (let idx2: number = 0, len2: number = this.StaffEntries.length; idx2 < len2; ++idx2) {
-                let graphicalStaffEntry: GraphicalStaffEntry = this.StaffEntries[idx2];
-                for (let idx3: number = 0, len3: number = graphicalStaffEntry.Notes.length; idx3 < len3; ++idx3) {
-                    let graphicalNotes: GraphicalNote[] = graphicalStaffEntry.Notes[idx3];
-                    if (graphicalNotes.length > 0 && graphicalNotes[0].SourceNote.ParentVoiceEntry.ParentVoice === voice)
-                        voiceDuration.push(graphicalNotes[0].GraphicalNoteLength);
-                }
-            }
-            if (voiceDuration > duration)
+            for (let idx2: number = 0, len2: number = this.staffEntries.length; idx2 < len2; ++idx2) {
+                let graphicalStaffEntry: GraphicalStaffEntry = this.staffEntries[idx2];
+                for (let idx3: number = 0, len3: number = graphicalStaffEntry.notes.length; idx3 < len3; ++idx3) {
+                    let graphicalNotes: GraphicalNote[] = graphicalStaffEntry.notes[idx3];
+                    if (graphicalNotes.length > 0 && graphicalNotes[0].sourceNote.ParentVoiceEntry.ParentVoice === voice) {
+                        voiceDuration.Add(graphicalNotes[0].graphicalNoteLength);
+                    }
+                }
+            }
+            if (voiceDuration > duration) {
                 duration = Fraction.createFromFraction(voiceDuration);
+            }
         }
         return duration;
     }
+
     public addGraphicalStaffEntry(graphicalStaffEntry: GraphicalStaffEntry): void {
-        this.StaffEntries.push(graphicalStaffEntry);
+        this.staffEntries.push(graphicalStaffEntry);
         this.PositionAndShape.ChildElements.push(graphicalStaffEntry.PositionAndShape);
     }
+
     public addGraphicalStaffEntryAtTimestamp(staffEntry: GraphicalStaffEntry): void {
         if (staffEntry !== undefined) {
-            if (this.StaffEntries.length === 0 || this.StaffEntries[this.StaffEntries.length - 1].RelInMeasureTimestamp < staffEntry.RelInMeasureTimestamp)
-                this.StaffEntries.push(staffEntry);
-            else {
-                for (let i: number = this.StaffEntries.length - 1; i >= 0; i--) {
-                    if (this.StaffEntries[i].RelInMeasureTimestamp < staffEntry.RelInMeasureTimestamp) {
-                        this.StaffEntries.splice(i + 1, 0, staffEntry);
+            if (this.staffEntries.length === 0 || this.staffEntries[this.staffEntries.length - 1].relInMeasureTimestamp < staffEntry.relInMeasureTimestamp) {
+                this.staffEntries.push(staffEntry);
+            } else {
+                for (let i: number = this.staffEntries.length - 1; i >= 0; i--) {
+                    if (this.staffEntries[i].relInMeasureTimestamp < staffEntry.relInMeasureTimestamp) {
+                        this.staffEntries.splice(i + 1, 0, staffEntry);
                         break;
                     }
-                    if (i === 0)
-                        this.StaffEntries.splice(i, 0, staffEntry);
+                    if (i === 0) {
+                        this.staffEntries.splice(i, 0, staffEntry);
+                    }
                 }
             }
             this.PositionAndShape.ChildElements.push(staffEntry.PositionAndShape);
         }
     }
+
     public beginsWithLineRepetition(): boolean {
-        let sourceMeasure: SourceMeasure = this.ParentSourceMeasure;
-        if (sourceMeasure === undefined)
-            return false;
+        let sourceMeasure: SourceMeasure = this.parentSourceMeasure;
+        if (sourceMeasure === undefined) {
+            return false;
+        }
         return sourceMeasure.beginsWithLineRepetition();
     }
+
     public endsWithLineRepetition(): boolean {
-        let sourceMeasure: SourceMeasure = this.ParentSourceMeasure;
-        if (sourceMeasure === undefined)
-            return false;
+        let sourceMeasure: SourceMeasure = this.parentSourceMeasure;
+        if (sourceMeasure === undefined) {
+            return false;
+        }
         return sourceMeasure.endsWithLineRepetition();
     }
+
     public beginsWithWordRepetition(): boolean {
-        let sourceMeasure: SourceMeasure = this.ParentSourceMeasure;
-        if (sourceMeasure === undefined)
-            return false;
+        let sourceMeasure: SourceMeasure = this.parentSourceMeasure;
+        if (sourceMeasure === undefined) {
+            return false;
+        }
         return sourceMeasure.beginsWithWordRepetition();
     }
+
     public endsWithWordRepetition(): boolean {
-        let sourceMeasure: SourceMeasure = this.ParentSourceMeasure;
-        if (sourceMeasure === undefined)
-            return false;
+        let sourceMeasure: SourceMeasure = this.parentSourceMeasure;
+        if (sourceMeasure === undefined) {
+            return false;
+        }
         return sourceMeasure.endsWithWordRepetition();
     }
 }