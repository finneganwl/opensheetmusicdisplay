--- conflicted
+++ resolved
@@ -86,67 +86,39 @@
     }
 
     public resetLayout(): void {
-<<<<<<< HEAD
+        throw new Error("not implemented");
     }
 
     public getLineWidth(line: SystemLinesEnum): number {
-        return undefined;
+        throw new Error("not implemented");
     }
 
     public addClefAtBegin(clef: ClefInstruction): void {
+        throw new Error("not implemented");
     }
 
     public addKeyAtBegin(currentKey: KeyInstruction, previousKey: KeyInstruction, currentClef: ClefInstruction): void {
+        throw new Error("not implemented");
     }
 
     public addRhythmAtBegin(rhythm: RhythmInstruction): void {
+        throw new Error("not implemented");
     }
 
     public addClefAtEnd(clef: ClefInstruction): void {
+        throw new Error("not implemented");
     }
 
     public setPositionInStaffline(xPos: number): void {
+        throw new Error("not implemented");
     }
 
     public setWidth(width: number): void {
+        throw new Error("not implemented");
     }
 
     public layoutSymbols(): void {
-=======
-        throw new Error("not implemented");
-    }
-
-    public getLineWidth(line: SystemLinesEnum): number {
-        throw new Error("not implemented");
-    }
-
-    public addClefAtBegin(clef: ClefInstruction): void {
-        throw new Error("not implemented");
-    }
-
-    public addKeyAtBegin(currentKey: KeyInstruction, previousKey: KeyInstruction, currentClef: ClefInstruction): void {
-        throw new Error("not implemented");
-    }
-
-    public addRhythmAtBegin(rhythm: RhythmInstruction): void {
-        throw new Error("not implemented");
-    }
-
-    public addClefAtEnd(clef: ClefInstruction): void {
-        throw new Error("not implemented");
-    }
-
-    public setPositionInStaffline(xPos: number): void {
-        throw new Error("not implemented");
-    }
-
-    public setWidth(width: number): void {
-        throw new Error("not implemented");
-    }
-
-    public layoutSymbols(): void {
-        throw new Error("not implemented");
->>>>>>> d9a4d83a
+        throw new Error("not implemented");
     }
 
     public findGraphicalStaffEntryFromTimestamp(relativeTimestamp: Fraction): GraphicalStaffEntry {
