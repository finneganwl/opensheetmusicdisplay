--- conflicted
+++ resolved
@@ -1,4 +1,4 @@
-﻿import {GraphicalStaffEntry} from "./GraphicalStaffEntry";
+import {GraphicalStaffEntry} from "./GraphicalStaffEntry";
 import {StaffLine} from "./StaffLine";
 import {GraphicalMusicSheet} from "./GraphicalMusicSheet";
 import {EngravingRules} from "./EngravingRules";
@@ -152,14 +152,14 @@
     }
 
     public calculateXLayout(graphicalMusicSheet: GraphicalMusicSheet, maxInstrNameLabelLength: number): void {
-        var minLength: number = 0;
-        var maxInstructionsLength: number = this.rules.MaxInstructionsConstValue;
+        let minLength: number = 0;
+        let maxInstructionsLength: number = this.rules.MaxInstructionsConstValue;
         if (this.graphicalMusicSheet.MeasureList.length > 0) {
-            var measures: StaffMeasure[] = this.graphicalMusicSheet.MeasureList[0];
-            var minimumStaffEntriesWidth: number = this.calculateMeasureXLayout(measures);
+            let measures: StaffMeasure[] = this.graphicalMusicSheet.MeasureList[0];
+            let minimumStaffEntriesWidth: number = this.calculateMeasureXLayout(measures);
             MusicSheetCalculator.setMeasuresMinStaffEntriesWidth(measures, minimumStaffEntriesWidth);
             minLength = minimumStaffEntriesWidth * 1.2 + maxInstrNameLabelLength + maxInstructionsLength;
-            for (var i: number = 1; i < this.graphicalMusicSheet.MeasureList.length; i++) {
+            for (let i: number = 1; i < this.graphicalMusicSheet.MeasureList.length; i++) {
                 measures = this.graphicalMusicSheet.MeasureList[i];
                 minimumStaffEntriesWidth = this.calculateMeasureXLayout(measures);
                 MusicSheetCalculator.setMeasuresMinStaffEntriesWidth(measures, minimumStaffEntriesWidth);
@@ -477,7 +477,9 @@
                     for (let idx4: number = 0, len4: number = staffLine.Measures.length; idx4 < len4; ++idx4) {
                         let graphicalMeasure: StaffMeasure = staffLine.Measures[idx4];
                         if (graphicalMeasure.FirstInstructionStaffEntry !== undefined) {
-                            let index: number = graphicalMeasure.PositionAndShape.ChildElements.indexOf(graphicalMeasure.FirstInstructionStaffEntry.PositionAndShape);
+                            let index: number = graphicalMeasure.PositionAndShape.ChildElements.indexOf(
+                                graphicalMeasure.FirstInstructionStaffEntry.PositionAndShape
+                            );
                             if (index > -1) {
                                 graphicalMeasure.PositionAndShape.ChildElements.splice(index, 1);
                             }
@@ -485,7 +487,9 @@
                             graphicalMeasure.beginInstructionsWidth = 0.0;
                         }
                         if (graphicalMeasure.LastInstructionStaffEntry !== undefined) {
-                            let index: number = graphicalMeasure.PositionAndShape.ChildElements.indexOf(graphicalMeasure.LastInstructionStaffEntry.PositionAndShape);
+                            let index: number = graphicalMeasure.PositionAndShape.ChildElements.indexOf(
+                                graphicalMeasure.LastInstructionStaffEntry.PositionAndShape
+                            );
                             if (index > -1) {
                                 graphicalMeasure.PositionAndShape.ChildElements.splice(index, 1);
                             }
@@ -709,7 +713,7 @@
                             let gse: GraphicalStaffEntry = measure.staffEntries[0];
                             if (gse.notes.length > 0 && gse.notes[0].length > 0) {
                                 let graphicalNote: GraphicalNote = gse.notes[0][0];
-                                if (graphicalNote.sourceNote.Pitch === undefined && (new Fraction(1, 2)).lt(graphicalNote.sourceNote.Length)) {
+                                if (graphicalNote.sourceNote.Pitch === undefined && (new Fraction(1, 2)).lt(graphicalNote.sourceNote.length)) {
                                     this.layoutMeasureWithWholeRest(graphicalNote, gse, measure);
                                 }
                             }
@@ -814,16 +818,12 @@
         let posX: number = gse.PositionAndShape.RelativePosition.x + gse.parentMeasure.PositionAndShape.RelativePosition.x;
         return posX;
     }
-<<<<<<< HEAD
-
-=======
     private static setMeasuresMinStaffEntriesWidth(measures: StaffMeasure[], minimumStaffEntriesWidth: number): void {
-        for (var idx: number = 0, len = measures.length; idx < len; ++idx) {
-            var measure: StaffMeasure = measures[idx];
+        for (let idx: number = 0, len: number = measures.length; idx < len; ++idx) {
+            let measure: StaffMeasure = measures[idx];
             measure.minimumStaffEntriesWidth = minimumStaffEntriesWidth;
         }
     }
->>>>>>> 31374948
     private createAccidentalCalculators(): AccidentalCalculator[] {
         let accidentalCalculators: AccidentalCalculator[] = [];
         let firstSourceMeasure: SourceMeasure = this.graphicalMusicSheet.ParentMusicSheet.getFirstSourceMeasure();
@@ -879,7 +879,10 @@
         let openTuplets: Tuplet[] = [];
         let staffEntryLinks: StaffEntryLink[] = [];
         for (let staffIndex: number = 0; staffIndex < sourceMeasure.CompleteNumberOfStaves; staffIndex++) {
-            let measure: StaffMeasure = this.createGraphicalMeasure(sourceMeasure, tieTimestampListDictList[staffIndex], openTuplets, openBeams, accidentalCalculators[staffIndex], activeClefs, openOctaveShifts, openLyricWords, staffIndex, staffEntryLinks);
+            let measure: StaffMeasure = this.createGraphicalMeasure(
+                sourceMeasure, tieTimestampListDictList[staffIndex], openTuplets, openBeams,
+                accidentalCalculators[staffIndex], activeClefs, openOctaveShifts, openLyricWords, staffIndex, staffEntryLinks
+            );
             verticalMeasureList.push(measure);
         }
         this.graphicalMusicSheet.sourceToGraphicalMeasureLinks[sourceMeasure] = verticalMeasureList;
@@ -1400,7 +1403,11 @@
             for (let j: number = 0; j < sourceMeasure.StaffLinkedExpressions.length; j++) {
                 if (this.graphicalMusicSheet.MeasureList[i][j].ParentStaff.ParentInstrument.Visible) {
                     for (let k: number = 0; k < sourceMeasure.StaffLinkedExpressions[j].length; k++) {
-                        if (sourceMeasure.StaffLinkedExpressions[j][k].InstantaniousDynamic !== undefined || (sourceMeasure.StaffLinkedExpressions[j][k].StartingContinuousDynamic !== undefined && sourceMeasure.StaffLinkedExpressions[j][k].StartingContinuousDynamic.StartMultiExpression === sourceMeasure.StaffLinkedExpressions[j][k] && sourceMeasure.StaffLinkedExpressions[j][k].UnknownList.length === 0)) {
+                        if (sourceMeasure.StaffLinkedExpressions[j][k].InstantaniousDynamic !== undefined ||
+                            (sourceMeasure.StaffLinkedExpressions[j][k].StartingContinuousDynamic !== undefined &&
+                            sourceMeasure.StaffLinkedExpressions[j][k].StartingContinuousDynamic.StartMultiExpression ===
+                            sourceMeasure.StaffLinkedExpressions[j][k] && sourceMeasure.StaffLinkedExpressions[j][k].UnknownList.length === 0)
+                        ) {
                             this.calculateDynamicExpressionsForSingleMultiExpression(sourceMeasure.StaffLinkedExpressions[j][k], i, j);
                         }
                     }
