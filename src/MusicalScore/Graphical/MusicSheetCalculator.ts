--- conflicted
+++ resolved
@@ -2608,11 +2608,7 @@
 
     private calculateDynamicExpressions(): void {
         const maxIndex: number = Math.min(this.graphicalMusicSheet.ParentMusicSheet.SourceMeasures.length, EngravingRules.Rules.MaxMeasureToDrawIndex);
-<<<<<<< HEAD
         const minIndex: number = Math.min(EngravingRules.Rules.MinMeasureToDrawIndex, this.graphicalMusicSheet.ParentMusicSheet.SourceMeasures.length);
-=======
-        const minIndex: number = EngravingRules.Rules.MinMeasureToDrawIndex;
->>>>>>> 250aa6da
         for (let i: number = minIndex; i < maxIndex; i++) {
             const sourceMeasure: SourceMeasure = this.graphicalMusicSheet.ParentMusicSheet.SourceMeasures[i];
             for (let j: number = 0; j < sourceMeasure.StaffLinkedExpressions.length; j++) {
