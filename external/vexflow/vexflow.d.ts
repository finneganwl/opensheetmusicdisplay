--- conflicted
+++ resolved
@@ -256,8 +256,6 @@
             constructor(type: string);
         }
 
-<<<<<<< HEAD
-=======
         export class Ornament extends Modifier {
             constructor(type: string);
             setDelayed(delayed: boolean): void;
@@ -265,7 +263,6 @@
             setLowerAccidental(acc: string): void;
         }
         
->>>>>>> 3b8f0b3c
         export class Beam {
             constructor(notes: StaveNote[], auto_stem: boolean);
 
