--- conflicted
+++ resolved
@@ -21,11 +21,7 @@
     // Grunt configuration following:
     grunt.initConfig({
         pkg: grunt.file.readJSON('package.json'),
-<<<<<<< HEAD
         banner: '',
-=======
-        // banner: banner,
->>>>>>> f4ac6217
         // Build output directories
         outputDir: {
             build: 'build',
